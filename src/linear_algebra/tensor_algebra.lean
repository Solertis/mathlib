--- conflicted
+++ resolved
@@ -38,11 +38,8 @@
 
 variables (R : Type*) [comm_semiring R]
 variables (M : Type*) [add_comm_monoid M] [semimodule R M]
-<<<<<<< HEAD
 variables {S : Type*} [comm_ring S]
 variables {N : Type*} [add_comm_group N] [module S N]
-=======
->>>>>>> b6ce982d
 
 namespace tensor_algebra
 
@@ -67,7 +64,7 @@
 
 namespace tensor_algebra
 
-instance : ring (tensor_algebra S N) := algebra.ring_of_comm_ring_algebra S
+instance : ring (tensor_algebra S N) := algebra.semiring_to_ring S
 
 /--
 The canonical linear map `M →ₗ[R] tensor_algebra R M`.
