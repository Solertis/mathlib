--- conflicted
+++ resolved
@@ -509,24 +509,6 @@
 
 variables {p p'}
 
-<<<<<<< HEAD
-lemma le_def : p ≤ p' ↔ (p : set M) ⊆ p' := iff.rfl
-
-@[simp, norm_cast] lemma coe_subset_coe : (p : set M) ⊆ p' ↔ p ≤ p' := iff.rfl
-
-lemma le_def' : p ≤ p' ↔ ∀ x ∈ p, x ∈ p' := iff.rfl
-
-lemma lt_def : p < p' ↔ (p : set M) ⊂ p' := iff.rfl
-
-lemma not_le_iff_exists : ¬ (p ≤ p') ↔ ∃ x ∈ p, x ∉ p' := not_subset
-
-lemma exists_of_lt {p p' : submodule R M} : p < p' → ∃ x ∈ p', x ∉ p := exists_of_ssubset
-
-lemma lt_iff_le_and_exists : p < p' ↔ p ≤ p' ∧ ∃ x ∈ p', x ∉ p :=
-by rw [lt_iff_le_not_le, not_le_iff_exists]
-
-=======
->>>>>>> d1044139
 /-- If two submodules `p` and `p'` satisfy `p ⊆ p'`, then `of_le p p'` is the linear map version of
 this inclusion. -/
 def of_le (h : p ≤ p') : p →ₗ[R] p' :=
@@ -789,33 +771,10 @@
   ∑ i in s, f i ∈ ⨆ i ∈ s, p i :=
 sum_mem _ $ λ i hi, mem_supr_of_mem i $ mem_supr_of_mem hi (h i hi)
 
-<<<<<<< HEAD
-lemma mem_sup_right {S T : submodule R M} : ∀ {x : M}, x ∈ T → x ∈ S ⊔ T :=
-show T ≤ S ⊔ T, from le_sup_right
-
-lemma mem_supr_of_mem {ι : Sort*} {b : M} {p : ι → submodule R M} (i : ι) (h : b ∈ p i) :
-  b ∈ (⨆i, p i) :=
-have p i ≤ (⨆i, p i) := le_supr p i,
-@this b h
-
-lemma sum_mem_bsupr {ι : Type*} {s : finset ι} {f : ι → M} {p : ι → submodule R M}
-  (h : ∀ i ∈ s, f i ∈ p i) :
-  ∑ i in s, f i ∈ ⨆ i ∈ s, p i :=
-sum_mem _ $ λ i hi, mem_supr_of_mem i $ mem_supr_of_mem hi (h i hi)
-
-=======
->>>>>>> d1044139
 lemma sum_mem_supr {ι : Type*} [fintype ι] {f : ι → M} {p : ι → submodule R M}
   (h : ∀ i, f i ∈ p i) :
   ∑ i, f i ∈ ⨆ i, p i :=
 sum_mem _ $ λ i hi, mem_supr_of_mem i (h i)
-<<<<<<< HEAD
-
-lemma mem_Sup_of_mem {S : set (submodule R M)} {s : submodule R M}
-  (hs : s ∈ S) : ∀ {x : M}, x ∈ s → x ∈ Sup S :=
-show s ≤ Sup S, from le_Sup hs
-=======
->>>>>>> d1044139
 
 @[simp] theorem mem_supr_of_directed {ι} [nonempty ι]
   (S : ι → submodule R M) (H : directed (≤) S) {x} :
