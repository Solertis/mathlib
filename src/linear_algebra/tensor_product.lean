/-
Copyright (c) 2018 Kenny Lau. All rights reserved.
Released under Apache 2.0 license as described in the file LICENSE.
Authors: Kenny Lau, Mario Carneiro
-/

import group_theory.congruence
import linear_algebra.basic

/-!
# Tensor product of semimodules over commutative semirings.

This file constructs the tensor product of semimodules over commutative semirings. Given a semiring
`R` and semimodules over it `M` and `N`, the standard construction of the tensor product is
`tensor_product R M N`. It is also a semimodule over `R`.

It comes with a canonical bilinear map `M → N → tensor_product R M N`.

Given any bilinear map `M → N → P`, there is a unique linear map `tensor_product R M N → P` whose
composition with the canonical bilinear map `M → N → tensor_product R M N` is the given bilinear
map `M → N → P`.

We start by proving basic lemmas about bilinear maps.

## Notations

This file uses the localized notation `M ⊗ N` and `M ⊗[R] N` for `tensor_product R M N`, as well
as `m ⊗ₜ n` and `m ⊗ₜ[R] n` for `tensor_product.tmul R m n`.

## Tags

bilinear, tensor, tensor product
-/

namespace linear_map

variables {R : Type*} [comm_semiring R]
variables {M : Type*} {N : Type*} {P : Type*} {Q : Type*} {S : Type*}

variables [add_comm_monoid M] [add_comm_monoid N] [add_comm_monoid P] [add_comm_monoid Q]
  [add_comm_monoid S]
variables [semimodule R M] [semimodule R N] [semimodule R P] [semimodule R Q] [semimodule R S]
include R

variables (R)
/-- Create a bilinear map from a function that is linear in each component. -/
def mk₂ (f : M → N → P)
  (H1 : ∀ m₁ m₂ n, f (m₁ + m₂) n = f m₁ n + f m₂ n)
  (H2 : ∀ (c:R) m n, f (c • m) n = c • f m n)
  (H3 : ∀ m n₁ n₂, f m (n₁ + n₂) = f m n₁ + f m n₂)
  (H4 : ∀ (c:R) m n, f m (c • n) = c • f m n) : M →ₗ N →ₗ P :=
⟨λ m, ⟨f m, H3 m, λ c, H4 c m⟩,
λ m₁ m₂, linear_map.ext $ H1 m₁ m₂,
λ c m, linear_map.ext $ H2 c m⟩
variables {R}

@[simp] theorem mk₂_apply
  (f : M → N → P) {H1 H2 H3 H4} (m : M) (n : N) :
  (mk₂ R f H1 H2 H3 H4 : M →ₗ[R] N →ₗ P) m n = f m n := rfl

theorem ext₂ {f g : M →ₗ[R] N →ₗ[R] P}
  (H : ∀ m n, f m n = g m n) : f = g :=
linear_map.ext (λ m, linear_map.ext $ λ n, H m n)

/-- Given a linear map from `M` to linear maps from `N` to `P`, i.e., a bilinear map from `M × N` to
`P`, change the order of variables and get a linear map from `N` to linear maps from `M` to `P`. -/
def flip (f : M →ₗ[R] N →ₗ[R] P) : N →ₗ M →ₗ P :=
mk₂ R (λ n m, f m n)
  (λ n₁ n₂ m, (f m).map_add _ _)
  (λ c n m, (f m).map_smul _ _)
  (λ n m₁ m₂, by rw f.map_add; refl)
  (λ c n m, by rw f.map_smul; refl)

variable (f : M →ₗ[R] N →ₗ[R] P)

@[simp] theorem flip_apply (m : M) (n : N) : flip f n m = f m n := rfl

variables {R}
theorem flip_inj {f g : M →ₗ[R] N →ₗ P} (H : flip f = flip g) : f = g :=
ext₂ $ λ m n, show flip f n m = flip g n m, by rw H

variables (R M N P)
/-- Given a linear map from `M` to linear maps from `N` to `P`, i.e., a bilinear map `M → N → P`,
change the order of variables and get a linear map from `N` to linear maps from `M` to `P`. -/
def lflip : (M →ₗ[R] N →ₗ P) →ₗ[R] N →ₗ M →ₗ P :=
⟨flip, λ _ _, rfl, λ _ _, rfl⟩
variables {R M N P}

@[simp] theorem lflip_apply (m : M) (n : N) : lflip R M N P f n m = f m n := rfl

theorem map_zero₂ (y) : f 0 y = 0 := (flip f y).map_zero

theorem map_neg₂ {R : Type*} [comm_semiring R] {M N P : Type*}
  [add_comm_group M] [add_comm_monoid N] [add_comm_group P]
  [semimodule R M] [semimodule R N] [semimodule R P] (f : M →ₗ[R] N →ₗ[R] P) (x y) :
  f (-x) y = -f x y :=
(flip f y).map_neg _

theorem map_sub₂ {R : Type*} [comm_semiring R] {M N P : Type*}
  [add_comm_group M] [add_comm_monoid N] [add_comm_group P]
  [semimodule R M] [semimodule R N] [semimodule R P] (f : M →ₗ[R] N →ₗ[R] P) (x y z) :
  f (x - y) z = f x z - f y z :=
(flip f z).map_sub _ _

theorem map_add₂ (x₁ x₂ y) : f (x₁ + x₂) y = f x₁ y + f x₂ y := (flip f y).map_add _ _

theorem map_smul₂ (r:R) (x y) : f (r • x) y = r • f x y := (flip f y).map_smul _ _

variables (R P)
/-- Composing a linear map `M → N` and a linear map `N → P` to form a linear map `M → P`. -/
def lcomp (f : M →ₗ[R] N) : (N →ₗ[R] P) →ₗ[R] M →ₗ[R] P :=
flip $ linear_map.comp (flip id) f

variables {R P}

@[simp] theorem lcomp_apply (f : M →ₗ[R] N) (g : N →ₗ P) (x : M) :
  lcomp R P f g x = g (f x) := rfl

variables (R M N P)
/-- Composing a linear map `M → N` and a linear map `N → P` to form a linear map `M → P`. -/
def llcomp : (N →ₗ[R] P) →ₗ[R] (M →ₗ[R] N) →ₗ M →ₗ P :=
flip ⟨lcomp R P,
  λ f f', ext₂ $ λ g x, g.map_add _ _,
  λ c f, ext₂ $ λ g x, g.map_smul _ _⟩
variables {R M N P}

section
@[simp] theorem llcomp_apply (f : N →ₗ[R] P) (g : M →ₗ[R] N) (x : M) :
  llcomp R M N P f g x = f (g x) := rfl
end

/-- Composing a linear map `Q → N` and a bilinear map `M → N → P` to
form a bilinear map `M → Q → P`. -/
def compl₂ (g : Q →ₗ N) : M →ₗ Q →ₗ P := (lcomp R _ g).comp f

@[simp] theorem compl₂_apply (g : Q →ₗ[R] N) (m : M) (q : Q) :
  f.compl₂ g m q = f m (g q) := rfl

/-- Composing a linear map `P → Q` and a bilinear map `M × N → P` to
form a bilinear map `M → N → Q`. -/
def compr₂ (g : P →ₗ Q) : M →ₗ N →ₗ Q :=
linear_map.comp (llcomp R N P Q g) f

@[simp] theorem compr₂_apply (g : P →ₗ[R] Q) (m : M) (n : N) :
  f.compr₂ g m n = g (f m n) := rfl

variables (R M)
/-- Scalar multiplication as a bilinear map `R → M → M`. -/
def lsmul : R →ₗ M →ₗ M :=
mk₂ R (•) add_smul (λ _ _ _, mul_smul _ _ _) smul_add
(λ r s m, by simp only [smul_smul, smul_eq_mul, mul_comm])
variables {R M}

@[simp] theorem lsmul_apply (r : R) (m : M) : lsmul R M r m = r • m := rfl

end linear_map

section semiring
variables {R : Type*} [comm_semiring R]
variables {R' : Type*} [comm_semiring R']
variables {M : Type*} {N : Type*} {P : Type*} {Q : Type*} {S : Type*}

variables [add_comm_monoid M] [add_comm_monoid N] [add_comm_monoid P] [add_comm_monoid Q]
  [add_comm_monoid S]
variables [semimodule R M] [semimodule R N] [semimodule R P] [semimodule R Q] [semimodule R S]
variables [semimodule R' M] [semimodule R' N]
include R

variables (M N)

namespace tensor_product

section
-- open free_add_monoid
variables (R)

/-- The relation on `free_add_monoid (M × N)` that generates a congruence whose quotient is
the tensor product. -/
inductive eqv : free_add_monoid (M × N) → free_add_monoid (M × N) → Prop
| of_zero_left : ∀ n : N, eqv (free_add_monoid.of (0, n)) 0
| of_zero_right : ∀ m : M, eqv (free_add_monoid.of (m, 0)) 0
| of_add_left : ∀ (m₁ m₂ : M) (n : N), eqv
    (free_add_monoid.of (m₁, n) + free_add_monoid.of (m₂, n)) (free_add_monoid.of (m₁ + m₂, n))
| of_add_right : ∀ (m : M) (n₁ n₂ : N), eqv
    (free_add_monoid.of (m, n₁) + free_add_monoid.of (m, n₂)) (free_add_monoid.of (m, n₁ + n₂))
| of_smul : ∀ (r : R) (m : M) (n : N), eqv
    (free_add_monoid.of (r • m, n)) (free_add_monoid.of (m, r • n))
| add_comm : ∀ x y, eqv (x + y) (y + x)
end

end tensor_product

variables (R)

/-- The tensor product of two semimodules `M` and `N` over the same commutative semiring `R`.
The localized notations are `M ⊗ N` and `M ⊗[R] N`, accessed by `open_locale tensor_product`. -/
def tensor_product : Type* :=
(add_con_gen (tensor_product.eqv R M N)).quotient

variables {R}

localized "infix ` ⊗ `:100 := tensor_product _" in tensor_product
localized "notation M ` ⊗[`:100 R `] `:0 N:100 := tensor_product R M N" in tensor_product

namespace tensor_product

section module

instance : add_comm_monoid (M ⊗[R] N) :=
{ add_comm := λ x y, add_con.induction_on₂ x y $ λ x y, quotient.sound' $
    add_con_gen.rel.of _ _ $ eqv.add_comm _ _,
  .. (add_con_gen (tensor_product.eqv R M N)).add_monoid }

instance : inhabited (M ⊗[R] N) := ⟨0⟩

variables (R) {M N}
/-- The canonical function `M → N → M ⊗ N`. The localized notations are `m ⊗ₜ n` and `m ⊗ₜ[R] n`,
accessed by `open_locale tensor_product`. -/
def tmul (m : M) (n : N) : M ⊗[R] N := add_con.mk' _ $ free_add_monoid.of (m, n)
variables {R}

infix ` ⊗ₜ `:100 := tmul _
notation x ` ⊗ₜ[`:100 R `] `:0 y:100 := tmul R x y

@[elab_as_eliminator]
protected theorem induction_on
  {C : (M ⊗[R] N) → Prop}
  (z : M ⊗[R] N)
  (C0 : C 0)
  (C1 : ∀ {x y}, C $ x ⊗ₜ[R] y)
  (Cp : ∀ {x y}, C x → C y → C (x + y)) : C z :=
add_con.induction_on z $ λ x, free_add_monoid.rec_on x C0 $ λ ⟨m, n⟩ y ih,
by { rw add_con.coe_add, exact Cp C1 ih }

variables (M)
@[simp] lemma zero_tmul (n : N) : (0 : M) ⊗ₜ[R] n = 0 :=
quotient.sound' $ add_con_gen.rel.of _ _ $ eqv.of_zero_left _
variables {M}

lemma add_tmul (m₁ m₂ : M) (n : N) : (m₁ + m₂) ⊗ₜ n = m₁ ⊗ₜ n + m₂ ⊗ₜ[R] n :=
eq.symm $ quotient.sound' $ add_con_gen.rel.of _ _ $ eqv.of_add_left _ _ _

variables (N)
@[simp] lemma tmul_zero (m : M) : m ⊗ₜ[R] (0 : N) = 0 :=
quotient.sound' $ add_con_gen.rel.of _ _ $ eqv.of_zero_right _
variables {N}

lemma tmul_add (m : M) (n₁ n₂ : N) : m ⊗ₜ (n₁ + n₂) = m ⊗ₜ n₁ + m ⊗ₜ[R] n₂ :=
eq.symm $ quotient.sound' $ add_con_gen.rel.of _ _ $ eqv.of_add_right _ _ _

section

variables (R R' M N)

/--
A typeclass for `has_scalar` structures which can be moved across a tensor product.

This typeclass is generated automatically from a `is_scalar_tower` instance, but exists so that
we can also add an instance for `add_comm_group.int_module`, allowing `z •` to be moved even if
`R` does not support negation.

Note that `semimodule R' (M ⊗[R] N)` is available even without this typeclass on `R'`; it's only
needed if `tensor_product.smul_tmul`, `tensor_product.smul_tmul'`, or `tensor_product.tmul_smul` is
used.
-/
class compatible_smul :=
(smul_tmul : ∀ (r : R') (m : M) (n : N), (r • m) ⊗ₜ n = m ⊗ₜ[R] (r • n))

end

/-- Note that this provides the default `compatible_smul R R M N` instance through
`mul_action.is_scalar_tower.left`. -/
@[priority 100]
instance compatible_smul.is_scalar_tower
  [has_scalar R' R] [is_scalar_tower R' R M] [is_scalar_tower R' R N] :
  compatible_smul R R' M N :=
⟨λ r m n, begin
  conv_lhs {rw ← one_smul R m},
  conv_rhs {rw ← one_smul R n},
  rw [←smul_assoc, ←smul_assoc],
  exact (quotient.sound' $ add_con_gen.rel.of _ _ $ eqv.of_smul _ _ _),
end⟩

/-- `smul` can be moved from one side of the product to the other .-/
lemma smul_tmul [compatible_smul R R' M N] (r : R') (m : M) (n : N) :
  (r • m) ⊗ₜ n = m ⊗ₜ[R] (r • n) :=
compatible_smul.smul_tmul _ _ _

/-- Auxiliary function to defining scalar multiplication on tensor product. -/
def smul.aux {R' : Type*} [has_scalar R' M] (r : R') : free_add_monoid (M × N) →+ M ⊗[R] N :=
free_add_monoid.lift $ λ p : M × N, (r • p.1) ⊗ₜ p.2

theorem smul.aux_of {R' : Type*} [has_scalar R' M] (r : R') (m : M) (n : N) :
  smul.aux r (free_add_monoid.of (m, n)) = (r • m) ⊗ₜ[R] n :=
rfl

variables [smul_comm_class R R' M] [smul_comm_class R R' N]

-- Most of the time we want the instance below this one, which is easier for typeclass resolution
-- to find. The `unused_arguments` is from one of the two comm_classes - while we only make use
-- of one, it makes sense to make the API symmetric.
@[priority 900, nolint unused_arguments]
instance has_scalar' : has_scalar R' (M ⊗[R] N) :=
⟨λ r, (add_con_gen (tensor_product.eqv R M N)).lift (smul.aux r : _ →+ M ⊗[R] N) $
add_con.add_con_gen_le $ λ x y hxy, match x, y, hxy with
| _, _, (eqv.of_zero_left n)       := (add_con.ker_rel _).2 $
    by simp_rw [add_monoid_hom.map_zero, smul.aux_of, smul_zero, zero_tmul]
| _, _, (eqv.of_zero_right m)      := (add_con.ker_rel _).2 $
    by simp_rw [add_monoid_hom.map_zero, smul.aux_of, tmul_zero]
| _, _, (eqv.of_add_left m₁ m₂ n)  := (add_con.ker_rel _).2 $
    by simp_rw [add_monoid_hom.map_add, smul.aux_of, smul_add, add_tmul]
| _, _, (eqv.of_add_right m n₁ n₂) := (add_con.ker_rel _).2 $
    by simp_rw [add_monoid_hom.map_add, smul.aux_of, tmul_add]
| _, _, (eqv.of_smul s m n)        := (add_con.ker_rel _).2 $
    by rw [smul.aux_of, smul.aux_of, ←smul_comm, smul_tmul]
| _, _, (eqv.add_comm x y)         := (add_con.ker_rel _).2 $
    by simp_rw [add_monoid_hom.map_add, add_comm]
end⟩

instance : has_scalar R (M ⊗[R] N) := tensor_product.has_scalar'

protected theorem smul_zero (r : R') : (r • 0 : M ⊗[R] N) = 0 :=
add_monoid_hom.map_zero _

protected theorem smul_add (r : R') (x y : M ⊗[R] N) :
  r • (x + y) = r • x + r • y :=
add_monoid_hom.map_add _ _ _

-- Most of the time we want the instance below this one, which is easier for typeclass resolution
-- to find.
@[priority 900]
instance semimodule' : semimodule R' (M ⊗[R] N) :=
<<<<<<< HEAD
have ∀ (r : R') (m : M) (n : N), r • (m ⊗ₜ n : M ⊗[R] N) = (r • m) ⊗ₜ n := λ _ _ _, rfl,
=======
have ∀ (r : R') (m : M) (n : N), r • (m ⊗ₜ[R] n) = (r • m) ⊗ₜ n := λ _ _ _, rfl,
>>>>>>> f4128dc4
{ smul := (•),
  smul_add := λ r x y, tensor_product.smul_add r x y,
  mul_smul := λ r s x, tensor_product.induction_on x
    (by simp_rw tensor_product.smul_zero)
    (λ m n, by simp_rw [this, mul_smul])
    (λ x y ihx ihy, by { simp_rw tensor_product.smul_add, rw [ihx, ihy] }),
  one_smul := λ x, tensor_product.induction_on x
    (by rw tensor_product.smul_zero)
    (λ m n, by rw [this, one_smul])
    (λ x y ihx ihy, by rw [tensor_product.smul_add, ihx, ihy]),
  add_smul := λ r s x, tensor_product.induction_on x
    (by simp_rw [tensor_product.smul_zero, add_zero])
    (λ m n, by simp_rw [this, add_smul, add_tmul])
    (λ x y ihx ihy, by { simp_rw tensor_product.smul_add, rw [ihx, ihy, add_add_add_comm] }),
  smul_zero := λ r, tensor_product.smul_zero r,
  zero_smul := λ x, tensor_product.induction_on x
    (by rw tensor_product.smul_zero)
    (λ m n, by rw [this, zero_smul, zero_tmul])
    (λ x y ihx ihy, by rw [tensor_product.smul_add, ihx, ihy, add_zero]) }

instance : semimodule R (M ⊗[R] N) := tensor_product.semimodule'

-- note that we don't actually need `compatible_smul` here, but we include it for symmetry
-- with `tmul_smul` to avoid exposing our asymmetric definition.
@[nolint unused_arguments]
theorem smul_tmul' [compatible_smul R R' M N] (r : R') (m : M) (n : N) :
<<<<<<< HEAD
  r • (m ⊗ₜ n : M ⊗[R] N) = (r • m) ⊗ₜ n :=
=======
  r • (m ⊗ₜ[R] n) = (r • m) ⊗ₜ n :=
>>>>>>> f4128dc4
rfl

@[simp] lemma tmul_smul [compatible_smul R R' M N] (r : R') (x : M) (y : N) :
  x ⊗ₜ (r • y) = r • (x ⊗ₜ[R] y) :=
(smul_tmul _ _ _).symm

variables (R M N)
/-- The canonical bilinear map `M → N → M ⊗[R] N`. -/
def mk : M →ₗ N →ₗ M ⊗[R] N :=
linear_map.mk₂ R (⊗ₜ) add_tmul (λ c m n, by rw [smul_tmul, tmul_smul]) tmul_add tmul_smul
variables {R M N}

@[simp] lemma mk_apply (m : M) (n : N) : mk R M N m n = m ⊗ₜ n := rfl

lemma ite_tmul (x₁ : M) (x₂ : N) (P : Prop) [decidable P] :
  (if P then x₁ else 0) ⊗ₜ[R] x₂ = if P then x₁ ⊗ₜ x₂ else 0 :=
by { split_ifs; simp }

lemma tmul_ite (x₁ : M) (x₂ : N) (P : Prop) [decidable P] :
  x₁ ⊗ₜ[R] (if P then x₂ else 0) = if P then x₁ ⊗ₜ x₂ else 0 :=
by { split_ifs; simp }

section
open_locale big_operators

lemma sum_tmul {α : Type*} (s : finset α) (m : α → M) (n : N) :
  (∑ a in s, m a) ⊗ₜ[R] n = ∑ a in s, m a ⊗ₜ[R] n :=
begin
  classical,
  induction s using finset.induction with a s has ih h,
  { simp, },
  { simp [finset.sum_insert has, add_tmul, ih], },
end

lemma tmul_sum (m : M) {α : Type*} (s : finset α) (n : α → N) :
  m ⊗ₜ[R] (∑ a in s, n a) = ∑ a in s, m ⊗ₜ[R] n a :=
begin
  classical,
  induction s using finset.induction with a s has ih h,
  { simp, },
  { simp [finset.sum_insert has, tmul_add, ih], },
end
end

end module

section UMP

variables {M N P Q}
variables (f : M →ₗ[R] N →ₗ[R] P)

/-- Auxiliary function to constructing a linear map `M ⊗ N → P` given a bilinear map `M → N → P`
with the property that its composition with the canonical bilinear map `M → N → M ⊗ N` is
the given bilinear map `M → N → P`. -/
def lift_aux : (M ⊗[R] N) →+ P :=
(add_con_gen (tensor_product.eqv R M N)).lift (free_add_monoid.lift $ λ p : M × N, f p.1 p.2) $
add_con.add_con_gen_le $ λ x y hxy, match x, y, hxy with
| _, _, (eqv.of_zero_left n)       := (add_con.ker_rel _).2 $
    by simp_rw [add_monoid_hom.map_zero, free_add_monoid.lift_eval_of, f.map_zero₂]
| _, _, (eqv.of_zero_right m)      := (add_con.ker_rel _).2 $
    by simp_rw [add_monoid_hom.map_zero, free_add_monoid.lift_eval_of, (f m).map_zero]
| _, _, (eqv.of_add_left m₁ m₂ n)  := (add_con.ker_rel _).2 $
    by simp_rw [add_monoid_hom.map_add, free_add_monoid.lift_eval_of, f.map_add₂]
| _, _, (eqv.of_add_right m n₁ n₂) := (add_con.ker_rel _).2 $
    by simp_rw [add_monoid_hom.map_add, free_add_monoid.lift_eval_of, (f m).map_add]
| _, _, (eqv.of_smul r m n)        := (add_con.ker_rel _).2 $
    by simp_rw [free_add_monoid.lift_eval_of, f.map_smul₂, (f m).map_smul]
| _, _, (eqv.add_comm x y)         := (add_con.ker_rel _).2 $
    by simp_rw [add_monoid_hom.map_add, add_comm]
end

lemma lift_aux_tmul (m n) : lift_aux f (m ⊗ₜ n) = f m n :=
zero_add _

variable {f}

@[simp] lemma lift_aux.smul (r : R) (x) : lift_aux f (r • x) = r • lift_aux f x :=
tensor_product.induction_on x (smul_zero _).symm
  (λ p q, by rw [← tmul_smul, lift_aux_tmul, lift_aux_tmul, (f p).map_smul])
  (λ p q ih1 ih2, by rw [smul_add, (lift_aux f).map_add, ih1, ih2, (lift_aux f).map_add, smul_add])

variable (f)
/-- Constructing a linear map `M ⊗ N → P` given a bilinear map `M → N → P` with the property that
its composition with the canonical bilinear map `M → N → M ⊗ N` is
the given bilinear map `M → N → P`. -/
def lift : M ⊗ N →ₗ P :=
{ map_smul' := lift_aux.smul,
  .. lift_aux f }
variable {f}

@[simp] lemma lift.tmul (x y) : lift f (x ⊗ₜ y) = f x y :=
zero_add _

@[simp] lemma lift.tmul' (x y) : (lift f).1 (x ⊗ₜ y) = f x y :=
lift.tmul _ _

@[ext]
theorem ext {g h : (M ⊗[R] N) →ₗ[R] P}
  (H : ∀ x y, g (x ⊗ₜ y) = h (x ⊗ₜ y)) : g = h :=
linear_map.ext $ λ z, tensor_product.induction_on z (by simp_rw linear_map.map_zero) H $
λ x y ihx ihy, by rw [g.map_add, h.map_add, ihx, ihy]

theorem lift.unique {g : (M ⊗[R] N) →ₗ[R] P} (H : ∀ x y, g (x ⊗ₜ y) = f x y) :
  g = lift f :=
ext $ λ m n, by rw [H, lift.tmul]

theorem lift_mk : lift (mk R M N) = linear_map.id :=
eq.symm $ lift.unique $ λ x y, rfl

theorem lift_compr₂ (g : P →ₗ Q) : lift (f.compr₂ g) = g.comp (lift f) :=
eq.symm $ lift.unique $ λ x y, by simp

theorem lift_mk_compr₂ (f : M ⊗ N →ₗ P) : lift ((mk R M N).compr₂ f) = f :=
by rw [lift_compr₂ f, lift_mk, linear_map.comp_id]

theorem mk_compr₂_inj {g h : M ⊗ N →ₗ P}
  (H : (mk R M N).compr₂ g = (mk R M N).compr₂ h) : g = h :=
by rw [← lift_mk_compr₂ g, H, lift_mk_compr₂]

example : M → N → (M → N → P) → P :=
λ m, flip $ λ f, f m

variables (R M N P)
/-- Linearly constructing a linear map `M ⊗ N → P` given a bilinear map `M → N → P`
with the property that its composition with the canonical bilinear map `M → N → M ⊗ N` is
the given bilinear map `M → N → P`. -/
def uncurry : (M →ₗ[R] N →ₗ[R] P) →ₗ[R] M ⊗[R] N →ₗ[R] P :=
linear_map.flip $ lift $ (linear_map.lflip _ _ _ _).comp (linear_map.flip linear_map.id)
variables {R M N P}

@[simp] theorem uncurry_apply (f : M →ₗ[R] N →ₗ[R] P) (m : M) (n : N) :
  uncurry R M N P f (m ⊗ₜ n) = f m n :=
by rw [uncurry, linear_map.flip_apply, lift.tmul]; refl

variables (R M N P)
/-- A linear equivalence constructing a linear map `M ⊗ N → P` given a bilinear map `M → N → P`
with the property that its composition with the canonical bilinear map `M → N → M ⊗ N` is
the given bilinear map `M → N → P`. -/
def lift.equiv : (M →ₗ N →ₗ P) ≃ₗ (M ⊗ N →ₗ P) :=
{ inv_fun := λ f, (mk R M N).compr₂ f,
  left_inv := λ f, linear_map.ext₂ $ λ m n, lift.tmul _ _,
  right_inv := λ f, ext $ λ m n, lift.tmul _ _,
  .. uncurry R M N P }

/-- Given a linear map `M ⊗ N → P`, compose it with the canonical bilinear map `M → N → M ⊗ N` to
form a bilinear map `M → N → P`. -/
def lcurry : (M ⊗[R] N →ₗ[R] P) →ₗ[R] M →ₗ[R] N →ₗ[R] P :=
(lift.equiv R M N P).symm
variables {R M N P}

@[simp] theorem lcurry_apply (f : M ⊗[R] N →ₗ[R] P) (m : M) (n : N) :
  lcurry R M N P f m n = f (m ⊗ₜ n) := rfl

/-- Given a linear map `M ⊗ N → P`, compose it with the canonical bilinear map `M → N → M ⊗ N` to
form a bilinear map `M → N → P`. -/
def curry (f : M ⊗ N →ₗ P) : M →ₗ N →ₗ P := lcurry R M N P f

@[simp] theorem curry_apply (f : M ⊗ N →ₗ[R] P) (m : M) (n : N) :
  curry f m n = f (m ⊗ₜ n) := rfl

theorem ext_threefold {g h : (M ⊗[R] N) ⊗[R] P →ₗ[R] Q}
  (H : ∀ x y z, g ((x ⊗ₜ y) ⊗ₜ z) = h ((x ⊗ₜ y) ⊗ₜ z)) : g = h :=
begin
  let e := linear_equiv.to_equiv (lift.equiv R (M ⊗[R] N) P Q),
  apply e.symm.injective,
  refine ext _,
  intros x y,
  ext z,
  exact H x y z
end

-- We'll need this one for checking the pentagon identity!
theorem ext_fourfold {g h : ((M ⊗[R] N) ⊗[R] P) ⊗[R] Q →ₗ[R] S}
  (H : ∀ w x y z, g (((w ⊗ₜ x) ⊗ₜ y) ⊗ₜ z) = h (((w ⊗ₜ x) ⊗ₜ y) ⊗ₜ z)) : g = h :=
begin
  let e := linear_equiv.to_equiv (lift.equiv R ((M ⊗[R] N) ⊗[R] P) Q S),
  apply e.symm.injective,
  refine ext_threefold _,
  intros x y z,
  ext w,
  exact H x y z w,
end

end UMP

variables {M N}
section
variables (R M)

/--
The base ring is a left identity for the tensor product of modules, up to linear equivalence.
-/
protected def lid : R ⊗ M ≃ₗ M :=
linear_equiv.of_linear (lift $ linear_map.lsmul R M) (mk R R M 1)
  (linear_map.ext $ λ _, by simp)
  (ext $ λ r m, by simp; rw [← tmul_smul, ← smul_tmul, smul_eq_mul, mul_one])
end

@[simp] theorem lid_tmul (m : M) (r : R) :
  ((tensor_product.lid R M) : (R ⊗ M → M)) (r ⊗ₜ m) = r • m :=
begin
  dsimp [tensor_product.lid],
  simp,
end

@[simp] lemma lid_symm_apply (m : M) :
  (tensor_product.lid R M).symm m = 1 ⊗ₜ m := rfl

section
variables (R M N)

/--
The tensor product of modules is commutative, up to linear equivalence.
-/
protected def comm : M ⊗ N ≃ₗ N ⊗ M :=
linear_equiv.of_linear (lift (mk R N M).flip) (lift (mk R M N).flip)
  (ext $ λ m n, rfl)
  (ext $ λ m n, rfl)

@[simp] theorem comm_tmul (m : M) (n : N) :
  (tensor_product.comm R M N) (m ⊗ₜ n) = n ⊗ₜ m := rfl

@[simp] theorem comm_symm_tmul (m : M) (n : N) :
  (tensor_product.comm R M N).symm (n ⊗ₜ m) = m ⊗ₜ n := rfl

end

section
variables (R M)

/--
The base ring is a right identity for the tensor product of modules, up to linear equivalence.
-/
protected def rid : M ⊗[R] R ≃ₗ M :=
linear_equiv.trans (tensor_product.comm R M R) (tensor_product.lid R M)
end

@[simp] theorem rid_tmul (m : M) (r : R) :
  (tensor_product.rid R M) (m ⊗ₜ r) = r • m :=
begin
  dsimp [tensor_product.rid, tensor_product.comm, tensor_product.lid],
  simp,
end

@[simp] lemma rid_symm_apply (m : M) :
  (tensor_product.rid R M).symm m = m ⊗ₜ 1 := rfl

open linear_map
section
variables (R M N P)

/-- The associator for tensor product of R-modules, as a linear equivalence. -/
protected def assoc : (M ⊗[R] N) ⊗[R] P ≃ₗ[R] M ⊗[R] (N ⊗[R] P) :=
begin
  refine linear_equiv.of_linear
    (lift $ lift $ comp (lcurry R _ _ _) $ mk _ _ _)
    (lift $ comp (uncurry R _ _ _) $ curry $ mk _ _ _)
    (mk_compr₂_inj $ linear_map.ext $ λ m, ext $ λ n p, _)
    (mk_compr₂_inj $ flip_inj $ linear_map.ext $ λ p, ext $ λ m n, _);
  repeat { rw lift.tmul <|> rw compr₂_apply <|> rw comp_apply <|>
    rw mk_apply <|> rw flip_apply <|> rw lcurry_apply <|>
    rw uncurry_apply <|> rw curry_apply <|> rw id_apply }
end
end

@[simp] theorem assoc_tmul (m : M) (n : N) (p : P) :
  (tensor_product.assoc R M N P) ((m ⊗ₜ n) ⊗ₜ p) = m ⊗ₜ (n ⊗ₜ p) := rfl

@[simp] theorem assoc_symm_tmul (m : M) (n : N) (p : P) :
  (tensor_product.assoc R M N P).symm (m ⊗ₜ (n ⊗ₜ p)) = (m ⊗ₜ n) ⊗ₜ p := rfl

/-- The tensor product of a pair of linear maps between modules. -/
def map (f : M →ₗ[R] P) (g : N →ₗ Q) : M ⊗ N →ₗ[R] P ⊗ Q :=
lift $ comp (compl₂ (mk _ _ _) g) f

@[simp] theorem map_tmul (f : M →ₗ[R] P) (g : N →ₗ[R] Q) (m : M) (n : N) :
  map f g (m ⊗ₜ n) = f m ⊗ₜ g n :=
rfl

section
variables {P' Q' : Type*}
variables [add_comm_monoid P'] [semimodule R P']
variables [add_comm_monoid Q'] [semimodule R Q']

lemma map_comp (f₂ : P →ₗ[R] P') (f₁ : M →ₗ[R] P) (g₂ : Q →ₗ[R] Q') (g₁ : N →ₗ[R] Q) :
  map (f₂.comp f₁) (g₂.comp g₁) = (map f₂ g₂).comp (map f₁ g₁) :=
by { ext1, simp only [linear_map.comp_apply, map_tmul] }

lemma lift_comp_map (i : P →ₗ[R] Q →ₗ[R] Q') (f : M →ₗ[R] P) (g : N →ₗ[R] Q) :
  (lift i).comp (map f g) = lift ((i.comp f).compl₂ g) :=
by { ext1, simp only [lift.tmul, map_tmul, linear_map.compl₂_apply, linear_map.comp_apply] }

end

/-- If `M` and `P` are linearly equivalent and `N` and `Q` are linearly equivalent
then `M ⊗ N` and `P ⊗ Q` are linearly equivalent. -/
def congr (f : M ≃ₗ[R] P) (g : N ≃ₗ[R] Q) : M ⊗ N ≃ₗ[R] P ⊗ Q :=
linear_equiv.of_linear (map f g) (map f.symm g.symm)
  (ext $ λ m n, by simp; simp only [linear_equiv.apply_symm_apply])
  (ext $ λ m n, by simp; simp only [linear_equiv.symm_apply_apply])

@[simp] theorem congr_tmul (f : M ≃ₗ[R] P) (g : N ≃ₗ[R] Q) (m : M) (n : N) :
  congr f g (m ⊗ₜ n) = f m ⊗ₜ g n :=
rfl

@[simp] theorem congr_symm_tmul (f : M ≃ₗ[R] P) (g : N ≃ₗ[R] Q) (p : P) (q : Q) :
  (congr f g).symm (p ⊗ₜ q) = f.symm p ⊗ₜ g.symm q :=
rfl

end tensor_product

namespace linear_map

variables {R} (M) {N P Q}

/-- `ltensor M f : M ⊗ N →ₗ M ⊗ P` is the natural linear map induced by `f : N →ₗ P`. -/
def ltensor (f : N →ₗ[R] P) : M ⊗ N →ₗ[R] M ⊗ P :=
tensor_product.map id f

/-- `rtensor f M : N₁ ⊗ M →ₗ N₂ ⊗ M` is the natural linear map induced by `f : N₁ →ₗ N₂`. -/
def rtensor (f : N →ₗ[R] P) : N ⊗ M →ₗ[R] P ⊗ M :=
tensor_product.map f id

variables (g : P →ₗ[R] Q) (f : N →ₗ[R] P)

@[simp] lemma ltensor_tmul (m : M) (n : N) : f.ltensor M (m ⊗ₜ n) = m ⊗ₜ (f n) := rfl

@[simp] lemma rtensor_tmul (m : M) (n : N) : f.rtensor M (n ⊗ₜ m) = (f n) ⊗ₜ m := rfl

open tensor_product

/-- `ltensor_hom M` is the natural linear map that sends a linear map `f : N →ₗ P` to `M ⊗ f`. -/
def ltensor_hom : (N →ₗ[R] P) →ₗ[R] (M ⊗[R] N →ₗ[R] M ⊗[R] P) :=
{ to_fun := ltensor M,
  map_add' := λ f g, by { ext x y, simp only [add_apply, ltensor_tmul, tmul_add] },
  map_smul' := λ r f, by { ext x y, simp only [tmul_smul, smul_apply, ltensor_tmul] } }

/-- `rtensor_hom M` is the natural linear map that sends a linear map `f : N →ₗ P` to `M ⊗ f`. -/
def rtensor_hom : (N →ₗ[R] P) →ₗ[R] (N ⊗[R] M →ₗ[R] P ⊗[R] M) :=
{ to_fun := λ f, f.rtensor M,
  map_add' := λ f g, by { ext x y, simp only [add_apply, rtensor_tmul, add_tmul] },
  map_smul' := λ r f, by { ext x y, simp only [smul_tmul, tmul_smul, smul_apply, rtensor_tmul] } }

@[simp] lemma coe_ltensor_hom :
  (ltensor_hom M : (N →ₗ[R] P) → (M ⊗[R] N →ₗ[R] M ⊗[R] P)) = ltensor M := rfl

@[simp] lemma coe_rtensor_hom :
  (rtensor_hom M : (N →ₗ[R] P) → (N ⊗[R] M →ₗ[R] P ⊗[R] M)) = rtensor M := rfl

@[simp] lemma ltensor_add (f g : N →ₗ[R] P) : (f + g).ltensor M = f.ltensor M + g.ltensor M :=
(ltensor_hom M).map_add f g

@[simp] lemma rtensor_add (f g : N →ₗ[R] P) : (f + g).rtensor M = f.rtensor M + g.rtensor M :=
(rtensor_hom M).map_add f g

@[simp] lemma ltensor_zero : ltensor M (0 : N →ₗ[R] P) = 0 :=
(ltensor_hom M).map_zero

@[simp] lemma rtensor_zero : rtensor M (0 : N →ₗ[R] P) = 0 :=
(rtensor_hom M).map_zero

@[simp] lemma ltensor_smul (r : R) (f : N →ₗ[R] P) : (r • f).ltensor M = r • (f.ltensor M) :=
(ltensor_hom M).map_smul r f

@[simp] lemma rtensor_smul (r : R) (f : N →ₗ[R] P) : (r • f).rtensor M = r • (f.rtensor M) :=
(rtensor_hom M).map_smul r f

lemma ltensor_comp : (g.comp f).ltensor M = (g.ltensor M).comp (f.ltensor M) :=
by { ext m n, simp only [comp_apply, ltensor_tmul] }

lemma rtensor_comp : (g.comp f).rtensor M = (g.rtensor M).comp (f.rtensor M) :=
by { ext m n, simp only [comp_apply, rtensor_tmul] }

variables (N)

@[simp] lemma ltensor_id : (id : N →ₗ[R] N).ltensor M = id :=
by { ext m n, simp only [id_coe, id.def, ltensor_tmul] }

@[simp] lemma rtensor_id : (id : N →ₗ[R] N).rtensor M = id :=
by { ext m n, simp only [id_coe, id.def, rtensor_tmul] }

variables {N}

@[simp] lemma ltensor_comp_rtensor (f : M →ₗ[R] P) (g : N →ₗ[R] Q) :
  (g.ltensor P).comp (f.rtensor N) = map f g :=
by simp only [ltensor, rtensor, ← map_comp, id_comp, comp_id]

@[simp] lemma rtensor_comp_ltensor (f : M →ₗ[R] P) (g : N →ₗ[R] Q) :
  (f.rtensor Q).comp (g.ltensor M) = map f g :=
by simp only [ltensor, rtensor, ← map_comp, id_comp, comp_id]

@[simp] lemma map_comp_rtensor (f : M →ₗ[R] P) (g : N →ₗ[R] Q) (f' : S →ₗ[R] M) :
  (map f g).comp (f'.rtensor _) = map (f.comp f') g :=
by simp only [ltensor, rtensor, ← map_comp, id_comp, comp_id]

@[simp] lemma map_comp_ltensor (f : M →ₗ[R] P) (g : N →ₗ[R] Q) (g' : S →ₗ[R] N) :
  (map f g).comp (g'.ltensor _) = map f (g.comp g') :=
by simp only [ltensor, rtensor, ← map_comp, id_comp, comp_id]

@[simp] lemma rtensor_comp_map (f' : P →ₗ[R] S) (f : M →ₗ[R] P) (g : N →ₗ[R] Q) :
  (f'.rtensor _).comp (map f g) = map (f'.comp f) g :=
by simp only [ltensor, rtensor, ← map_comp, id_comp, comp_id]

@[simp] lemma ltensor_comp_map (g' : Q →ₗ[R] S) (f : M →ₗ[R] P) (g : N →ₗ[R] Q) :
  (g'.ltensor _).comp (map f g) = map f (g'.comp g) :=
by simp only [ltensor, rtensor, ← map_comp, id_comp, comp_id]

end linear_map

end semiring

section ring

variables {R : Type*} [comm_semiring R]
variables {M : Type*} {N : Type*} {P : Type*} {Q : Type*} {S : Type*}

variables [add_comm_group M] [add_comm_group N] [add_comm_group P] [add_comm_group Q]
  [add_comm_group S]
variables [semimodule R M] [semimodule R N] [semimodule R P] [semimodule R Q] [semimodule R S]

namespace tensor_product

open_locale tensor_product
open linear_map

variables (R)

/-- Auxiliary function to defining negation multiplication on tensor product. -/
def neg.aux : free_add_monoid (M × N) →+ M ⊗[R] N :=
free_add_monoid.lift $ λ p : M × N, (-p.1) ⊗ₜ p.2

variables {R}

theorem neg.aux_of (m : M) (n : N) :
  neg.aux R (free_add_monoid.of (m, n)) = (-m) ⊗ₜ[R] n :=
rfl

instance : has_neg (M ⊗[R] N) :=
{ neg := (add_con_gen (tensor_product.eqv R M N)).lift (neg.aux R) $ add_con.add_con_gen_le $
    λ x y hxy, match x, y, hxy with
    | _, _, (eqv.of_zero_left n)       := (add_con.ker_rel _).2 $
        by simp_rw [add_monoid_hom.map_zero, neg.aux_of, neg_zero, zero_tmul]
    | _, _, (eqv.of_zero_right m)      := (add_con.ker_rel _).2 $
        by simp_rw [add_monoid_hom.map_zero, neg.aux_of, tmul_zero]
    | _, _, (eqv.of_add_left m₁ m₂ n)  := (add_con.ker_rel _).2 $
        by simp_rw [add_monoid_hom.map_add, neg.aux_of, neg_add, add_tmul]
    | _, _, (eqv.of_add_right m n₁ n₂) := (add_con.ker_rel _).2 $
        by simp_rw [add_monoid_hom.map_add, neg.aux_of, tmul_add]
    | _, _, (eqv.of_smul s m n)        := (add_con.ker_rel _).2 $
        by simp_rw [neg.aux_of, tmul_smul s, smul_tmul', smul_neg]
    | _, _, (eqv.add_comm x y)         := (add_con.ker_rel _).2 $
        by simp_rw [add_monoid_hom.map_add, add_comm]
    end }

instance : add_comm_group (M ⊗[R] N) :=
{ neg := has_neg.neg,
  sub := _,
  sub_eq_add_neg := λ _ _, rfl,
  add_left_neg := λ x, tensor_product.induction_on x
    (by { rw [add_zero], apply (neg.aux R).map_zero, })
    (λ x y, by { convert (add_tmul (-x) x y).symm, rw [add_left_neg, zero_tmul], })
    (λ x y hx hy, by {
      unfold has_neg.neg sub_neg_monoid.neg,
      rw add_monoid_hom.map_add,
      ac_change (-x + x) + (-y + y) = 0,
      rw [hx, hy, add_zero], }),
  ..(infer_instance : add_comm_monoid (M ⊗[R] N)) }

lemma neg_tmul (m : M) (n : N) : (-m) ⊗ₜ n = -(m ⊗ₜ[R] n) := rfl

lemma tmul_neg (m : M) (n : N) : m ⊗ₜ (-n) = -(m ⊗ₜ[R] n) := (mk R M N _).map_neg _

lemma tmul_sub (m : M) (n₁ n₂ : N) : m ⊗ₜ (n₁ - n₂) = (m ⊗ₜ[R] n₁) - (m ⊗ₜ[R] n₂) :=
(mk R M N _).map_sub _ _

lemma sub_tmul (m₁ m₂ : M) (n : N) : (m₁ - m₂) ⊗ₜ n = (m₁ ⊗ₜ[R] n) - (m₂ ⊗ₜ[R] n) :=
(mk R M N).map_sub₂ _ _ _

/--
While the tensor product will automatically inherit a ℤ-module structure from
`add_comm_group.int_module`, that structure won't be compatible with lemmas like `tmul_smul` unless
we use a `ℤ-module` instance provided by `tensor_product.semimodule'`.

When `R` is a `ring` we get the required `tensor_product.compatible_smul` instance through
`is_scalar_tower`, but when it is only a `semiring` we need to build it from scratch.
The instance diamond in `compatible_smul` doesn't matter because it's in `Prop`.
-/
instance compatible_smul.int [semimodule ℤ M] [semimodule ℤ N] : compatible_smul R ℤ M N :=
⟨λ r m n, int.induction_on r
  (by simp)
  (λ r ih, by simpa [add_smul, tmul_add, add_tmul] using ih)
  (λ r ih, by simpa [sub_smul, tmul_sub, sub_tmul] using ih)⟩

end tensor_product

namespace linear_map

@[simp] lemma ltensor_sub (f g : N →ₗ[R] P) : (f - g).ltensor M = f.ltensor M - g.ltensor M :=
by simp only [← coe_ltensor_hom, map_sub]

@[simp] lemma rtensor_sub (f g : N →ₗ[R] P) : (f - g).rtensor M = f.rtensor M - g.rtensor M :=
by simp only [← coe_rtensor_hom, map_sub]

@[simp] lemma ltensor_neg (f : N →ₗ[R] P) : (-f).ltensor M = -(f.ltensor M) :=
by simp only [← coe_ltensor_hom, map_neg]

@[simp] lemma rtensor_neg (f : N →ₗ[R] P) : (-f).rtensor M = -(f.rtensor M) :=
by simp only [← coe_rtensor_hom, map_neg]

end linear_map

end ring<|MERGE_RESOLUTION|>--- conflicted
+++ resolved
@@ -330,11 +330,7 @@
 -- to find.
 @[priority 900]
 instance semimodule' : semimodule R' (M ⊗[R] N) :=
-<<<<<<< HEAD
-have ∀ (r : R') (m : M) (n : N), r • (m ⊗ₜ n : M ⊗[R] N) = (r • m) ⊗ₜ n := λ _ _ _, rfl,
-=======
 have ∀ (r : R') (m : M) (n : N), r • (m ⊗ₜ[R] n) = (r • m) ⊗ₜ n := λ _ _ _, rfl,
->>>>>>> f4128dc4
 { smul := (•),
   smul_add := λ r x y, tensor_product.smul_add r x y,
   mul_smul := λ r s x, tensor_product.induction_on x
@@ -361,11 +357,7 @@
 -- with `tmul_smul` to avoid exposing our asymmetric definition.
 @[nolint unused_arguments]
 theorem smul_tmul' [compatible_smul R R' M N] (r : R') (m : M) (n : N) :
-<<<<<<< HEAD
-  r • (m ⊗ₜ n : M ⊗[R] N) = (r • m) ⊗ₜ n :=
-=======
   r • (m ⊗ₜ[R] n) = (r • m) ⊗ₜ n :=
->>>>>>> f4128dc4
 rfl
 
 @[simp] lemma tmul_smul [compatible_smul R R' M N] (r : R') (x : M) (y : N) :
