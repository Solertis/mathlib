/-
Copyright (c) 2019 Johannes Hölzl, Zhouhang Zhou. All rights reserved.
Released under Apache 2.0 license as described in the file LICENSE.
Authors: Johannes Hölzl, Zhouhang Zhou
-/
import measure_theory.integration
import order.filter.germ

/-!

# Almost everywhere equal functions

Two measurable functions are treated as identical if they are almost everywhere equal. We form the
set of equivalence classes under the relation of being almost everywhere equal, which is sometimes
known as the `L⁰` space.

See `l1_space.lean` for `L¹` space.

## Notation

* `α →ₘ[μ] β` is the type of `L⁰` space, where `α` and `β` are measurable spaces and `μ`
  is a measure on `α`. `f : α →ₘ β` is a "function" in `L⁰`. In comments, `[f]` is also used
  to denote an `L⁰` function.

  `ₘ` can be typed as `\_m`. Sometimes it is shown as a box if font is missing.


## Main statements

* The linear structure of `L⁰` :
    Addition and scalar multiplication are defined on `L⁰` in the natural way, i.e.,
    `[f] + [g] := [f + g]`, `c • [f] := [c • f]`. So defined, `α →ₘ β` inherits the linear structure
    of `β`. For example, if `β` is a module, then `α →ₘ β` is a module over the same ring.

    See `mk_add_mk`,  `neg_mk`,     `mk_sub_mk`,  `smul_mk`,
        `add_to_fun`, `neg_to_fun`, `sub_to_fun`, `smul_to_fun`

* The order structure of `L⁰` :
    `≤` can be defined in a similar way: `[f] ≤ [g]` if `f a ≤ g a` for almost all `a` in domain.
    And `α →ₘ β` inherits the preorder and partial order of `β`.

    TODO: Define `sup` and `inf` on `L⁰` so that it forms a lattice. It seems that `β` must be a
    linear order, since otherwise `f ⊔ g` may not be a measurable function.

* Emetric on `L⁰` :
    If `β` is an `emetric_space`, then `L⁰` can be made into an `emetric_space`, where
    `edist [f] [g]` is defined to be `∫⁻ a, edist (f a) (g a)`.

    The integral used here is `lintegral : (α → ennreal) → ennreal`, which is defined in the file
    `integration.lean`.

    See `edist_mk_mk` and `edist_to_fun`.

## Implementation notes

* `f.to_fun`     : To find a representative of `f : α →ₘ β`, use `f.to_fun`.
                 For each operation `op` in `L⁰`, there is a lemma called `op_to_fun`,
                 characterizing, say, `(f op g).to_fun`.
* `ae_eq_fun.mk` : To constructs an `L⁰` function `α →ₘ β` from a measurable function `f : α → β`,
                 use `ae_eq_fun.mk`
* `comp`         : Use `comp g f` to get `[g ∘ f]` from `g : β → γ` and `[f] : α →ₘ γ`
* `comp₂`        : Use `comp₂ g f₁ f₂ to get `[λa, g (f₁ a) (f₂ a)]`.
                 For example, `[f + g]` is `comp₂ (+)`


## Tags

function space, almost everywhere equal, `L⁰`, ae_eq_fun

-/

noncomputable theory
open_locale classical

open set filter topological_space ennreal emetric measure_theory function
variables {α β γ δ : Type*} [measurable_space α] {μ ν : measure α}

namespace measure_theory

section measurable_space
variables [measurable_space β]

variable (β)

/-- The equivalence relation of being almost everywhere equal -/
def measure.ae_eq_setoid (μ : measure α) : setoid { f : α → β // ae_measurable f μ } :=
⟨λf g, (f : α → β) =ᵐ[μ] g, λ f, ae_eq_refl f, λ f g, ae_eq_symm, λ f g h, ae_eq_trans⟩

variable (α)

/-- The space of equivalence classes of measurable functions, where two measurable functions are
    equivalent if they agree almost everywhere, i.e., they differ on a set of measure `0`.  -/
def ae_eq_fun (μ : measure α) : Type* := quotient (μ.ae_eq_setoid β)

variables {α β}

notation α ` →ₘ[`:25 μ `] ` β := ae_eq_fun α β μ

end measurable_space

namespace ae_eq_fun
variables [measurable_space β] [measurable_space γ] [measurable_space δ]

<<<<<<< HEAD
/-- Construct the equivalence class `[f]` of a measurable function `f`, based on the equivalence
    relation of being almost everywhere equal. -/
=======
/-- Construct the equivalence class `[f]` of an almost everywhere measurable function `f`, based
    on the equivalence relation of being almost everywhere equal. -/
>>>>>>> 1bd69b8b
def mk (f : α → β) (hf : ae_measurable f μ) : α →ₘ[μ] β := quotient.mk' ⟨f, hf⟩

/-- A measurable representative of an `ae_eq_fun` [f] -/
instance : has_coe_to_fun (α →ₘ[μ] β) :=
⟨_, λf, ae_measurable.mk _ (quotient.out' f : {f : α → β // ae_measurable f μ}).2⟩

protected lemma measurable (f : α →ₘ[μ] β) : measurable f :=
ae_measurable.measurable_mk _

protected lemma ae_measurable (f : α →ₘ[μ] β) : ae_measurable f μ :=
f.measurable.ae_measurable

@[simp] lemma quot_mk_eq_mk (f : α → β) (hf) :
  (quot.mk (@setoid.r _ $ μ.ae_eq_setoid β) ⟨f, hf⟩ : α →ₘ[μ] β) = mk f hf :=
rfl

@[simp] lemma mk_eq_mk {f g : α → β} {hf hg} :
  (mk f hf : α →ₘ[μ] β) = mk g hg ↔ f =ᵐ[μ] g :=
quotient.eq'

@[simp] lemma mk_coe_fn (f : α →ₘ[μ] β) : mk f f.ae_measurable = f :=
begin
  conv_rhs { rw ← quotient.out_eq' f },
  set g : {f : α → β // ae_measurable f μ} := quotient.out' f with hg,
  have : g = ⟨g.1, g.2⟩ := subtype.eq rfl,
  rw [this, ← mk, mk_eq_mk],
  exact (ae_measurable.ae_eq_mk _).symm,
end

@[ext] lemma ext {f g : α →ₘ[μ] β} (h : f =ᵐ[μ] g) : f = g :=
by rwa [← f.mk_coe_fn, ← g.mk_coe_fn, mk_eq_mk]

lemma coe_fn_mk (f : α → β) (hf) : (mk f hf : α →ₘ[μ] β) =ᵐ[μ] f :=
begin
<<<<<<< HEAD
   apply (ae_measurable.ae_eq_mk _).symm.trans,
   exact @quotient.mk_out' _ (μ.ae_eq_setoid β) (⟨f, hf⟩ : {f // ae_measurable f μ})
=======
  apply (ae_measurable.ae_eq_mk _).symm.trans,
  exact @quotient.mk_out' _ (μ.ae_eq_setoid β) (⟨f, hf⟩ : {f // ae_measurable f μ})
>>>>>>> 1bd69b8b
end

@[elab_as_eliminator]
lemma induction_on (f : α →ₘ[μ] β) {p : (α →ₘ[μ] β) → Prop} (H : ∀ f hf, p (mk f hf)) : p f :=
quotient.induction_on' f $ subtype.forall.2 H

@[elab_as_eliminator]
lemma induction_on₂ {α' β' : Type*} [measurable_space α'] [measurable_space β'] {μ' : measure α'}
  (f : α →ₘ[μ] β) (f' : α' →ₘ[μ'] β') {p : (α →ₘ[μ] β) → (α' →ₘ[μ'] β') → Prop}
  (H : ∀ f hf f' hf', p (mk f hf) (mk f' hf')) :
  p f f' :=
induction_on f $ λ f hf, induction_on f' $ H f hf

@[elab_as_eliminator]
lemma induction_on₃ {α' β' : Type*} [measurable_space α'] [measurable_space β'] {μ' : measure α'}
  {α'' β'' : Type*} [measurable_space α''] [measurable_space β''] {μ'' : measure α''}
  (f : α →ₘ[μ] β) (f' : α' →ₘ[μ'] β') (f'' : α'' →ₘ[μ''] β'')
  {p : (α →ₘ[μ] β) → (α' →ₘ[μ'] β') → (α'' →ₘ[μ''] β'') → Prop}
  (H : ∀ f hf f' hf' f'' hf'', p (mk f hf) (mk f' hf') (mk f'' hf'')) :
  p f f' f'' :=
induction_on f $ λ f hf, induction_on₂ f' f'' $ H f hf

/-- Given a measurable function `g : β → γ`, and an almost everywhere equal function `[f] : α →ₘ β`,
    return the equivalence class of `g ∘ f`, i.e., the almost everywhere equal function
    `[g ∘ f] : α →ₘ γ`. -/
def comp (g : β → γ) (hg : measurable g) (f : α →ₘ[μ] β) : α →ₘ[μ] γ :=
quotient.lift_on' f (λ f, mk (g ∘ (f : α → β)) (hg.comp_ae_measurable f.2)) $
  λ f f' H, mk_eq_mk.2 $ H.fun_comp g

@[simp] lemma comp_mk (g : β → γ) (hg : measurable g)
  (f : α → β) (hf) :
  comp g hg (mk f hf : α →ₘ[μ] β) = mk (g ∘ f) (hg.comp_ae_measurable hf) :=
rfl

lemma comp_eq_mk (g : β → γ) (hg : measurable g) (f : α →ₘ[μ] β) :
  comp g hg f = mk (g ∘ f) (hg.comp_ae_measurable f.ae_measurable) :=
by rw [← comp_mk g hg f f.ae_measurable, mk_coe_fn]

lemma coe_fn_comp (g : β → γ) (hg : measurable g) (f : α →ₘ[μ] β) :
  comp g hg f =ᵐ[μ] g ∘ f :=
by { rw [comp_eq_mk], apply coe_fn_mk }

/-- The class of `x ↦ (f x, g x)`. -/
def pair (f : α →ₘ[μ] β) (g : α →ₘ[μ] γ) : α →ₘ[μ] β × γ :=
quotient.lift_on₂' f g (λ f g, mk (λ x, (f.1 x, g.1 x)) (f.2.prod_mk g.2)) $
  λ f g f' g' Hf Hg, mk_eq_mk.2 $ Hf.prod_mk Hg

@[simp] lemma pair_mk_mk (f : α → β) (hf) (g : α → γ) (hg) :
  (mk f hf : α →ₘ[μ] β).pair (mk g hg) = mk (λ x, (f x, g x)) (hf.prod_mk hg) :=
rfl

lemma pair_eq_mk (f : α →ₘ[μ] β) (g : α →ₘ[μ] γ) :
  f.pair g = mk (λ x, (f x, g x)) (f.ae_measurable.prod_mk g.ae_measurable) :=
by simp only [← pair_mk_mk, mk_coe_fn]

lemma coe_fn_pair (f : α →ₘ[μ] β) (g : α →ₘ[μ] γ) :
  f.pair g =ᵐ[μ] (λ x, (f x, g x)) :=
by { rw pair_eq_mk, apply coe_fn_mk }

/-- Given a measurable function `g : β → γ → δ`, and almost everywhere equal functions
    `[f₁] : α →ₘ β` and `[f₂] : α →ₘ γ`, return the equivalence class of the function
    `λa, g (f₁ a) (f₂ a)`, i.e., the almost everywhere equal function
    `[λa, g (f₁ a) (f₂ a)] : α →ₘ γ` -/
def comp₂ {γ δ : Type*} [measurable_space γ] [measurable_space δ] (g : β → γ → δ)
  (hg : measurable (uncurry g)) (f₁ : α →ₘ[μ] β) (f₂ : α →ₘ[μ] γ) : α →ₘ[μ] δ :=
comp _ hg (f₁.pair f₂)

@[simp] lemma comp₂_mk_mk {γ δ : Type*} [measurable_space γ] [measurable_space δ]
  (g : β → γ → δ) (hg : measurable (uncurry g)) (f₁ : α → β) (f₂ : α → γ) (hf₁ hf₂) :
  comp₂ g hg (mk f₁ hf₁ : α →ₘ[μ] β) (mk f₂ hf₂) =
    mk (λa, g (f₁ a) (f₂ a)) (hg.comp_ae_measurable (hf₁.prod_mk hf₂)) :=
rfl

lemma comp₂_eq_pair {γ δ : Type*} [measurable_space γ] [measurable_space δ]
  (g : β → γ → δ) (hg : measurable (uncurry g)) (f₁ : α →ₘ[μ] β) (f₂ : α →ₘ[μ] γ) :
  comp₂ g hg f₁ f₂ = comp _ hg (f₁.pair f₂) :=
rfl

lemma comp₂_eq_mk {γ δ : Type*} [measurable_space γ] [measurable_space δ]
  (g : β → γ → δ) (hg : measurable (uncurry g)) (f₁ : α →ₘ[μ] β) (f₂ : α →ₘ[μ] γ) :
  comp₂ g hg f₁ f₂ = mk (λ a, g (f₁ a) (f₂ a))
    (hg.comp_ae_measurable (f₁.ae_measurable.prod_mk f₂.ae_measurable)) :=
by rw [comp₂_eq_pair, pair_eq_mk, comp_mk]; refl

lemma coe_fn_comp₂ {γ δ : Type*} [measurable_space γ] [measurable_space δ]
  (g : β → γ → δ) (hg : measurable (uncurry g)) (f₁ : α →ₘ[μ] β) (f₂ : α →ₘ[μ] γ) :
  comp₂ g hg f₁ f₂ =ᵐ[μ] λ a, g (f₁ a) (f₂ a) :=
by { rw comp₂_eq_mk, apply coe_fn_mk }

/-- Interpret `f : α →ₘ[μ] β` as a germ at `μ.ae` forgetting that `f` is almost everywhere
    measurable. -/
def to_germ (f : α →ₘ[μ] β) : germ μ.ae β :=
quotient.lift_on' f (λ f, ((f : α → β) : germ μ.ae β)) $ λ f g H, germ.coe_eq.2 H

@[simp] lemma mk_to_germ (f : α → β) (hf) : (mk f hf : α →ₘ[μ] β).to_germ = f := rfl

lemma to_germ_eq (f : α →ₘ[μ] β) : f.to_germ = (f : α → β) :=
by rw [← mk_to_germ, mk_coe_fn]

lemma to_germ_injective : injective (to_germ : (α →ₘ[μ] β) → germ μ.ae β) :=
λ f g H, ext $ germ.coe_eq.1 $ by rwa [← to_germ_eq, ← to_germ_eq]

lemma comp_to_germ (g : β → γ) (hg : measurable g) (f : α →ₘ[μ] β) :
  (comp g hg f).to_germ = f.to_germ.map g :=
induction_on f $ λ f hf, by simp

lemma comp₂_to_germ (g : β → γ → δ) (hg : measurable (uncurry g))
  (f₁ : α →ₘ[μ] β) (f₂ : α →ₘ[μ] γ) :
  (comp₂ g hg f₁ f₂).to_germ = f₁.to_germ.map₂ g f₂.to_germ :=
induction_on₂ f₁ f₂ $ λ f₁ hf₁ f₂ hf₂, by simp

/-- Given a predicate `p` and an equivalence class `[f]`, return true if `p` holds of `f a`
    for almost all `a` -/
def lift_pred (p : β → Prop) (f : α →ₘ[μ] β) : Prop := f.to_germ.lift_pred p

/-- Given a relation `r` and equivalence class `[f]` and `[g]`, return true if `r` holds of
    `(f a, g a)` for almost all `a` -/
def lift_rel (r : β → γ → Prop) (f : α →ₘ[μ] β) (g : α →ₘ[μ] γ) : Prop :=
f.to_germ.lift_rel r g.to_germ

lemma lift_rel_mk_mk {r : β → γ → Prop} {f : α → β} {g : α → γ} {hf hg} :
  lift_rel r (mk f hf : α →ₘ[μ] β) (mk g hg) ↔ ∀ᵐ a ∂μ, r (f a) (g a) :=
iff.rfl

lemma lift_rel_iff_coe_fn {r : β → γ → Prop} {f : α →ₘ[μ] β} {g : α →ₘ[μ] γ} :
  lift_rel r f g ↔ ∀ᵐ a ∂μ, r (f a) (g a) :=
by rw [← lift_rel_mk_mk, mk_coe_fn, mk_coe_fn]

section order

instance [preorder β] : preorder (α →ₘ[μ] β) := preorder.lift to_germ

@[simp] lemma mk_le_mk [preorder β] {f g : α → β} (hf hg) :
  (mk f hf : α →ₘ[μ] β) ≤ mk g hg ↔ f ≤ᵐ[μ] g :=
iff.rfl

@[simp, norm_cast] lemma coe_fn_le [preorder β] {f g : α →ₘ[μ] β} :
  (f : α → β) ≤ᵐ[μ] g ↔ f ≤ g :=
lift_rel_iff_coe_fn.symm

instance [partial_order β] : partial_order (α →ₘ[μ] β) :=
partial_order.lift to_germ to_germ_injective

/- TODO: Prove `L⁰` space is a lattice if β is linear order.
         What if β is only a lattice? -/

-- instance [linear_order β] : semilattice_sup (α →ₘ β) :=
-- { sup := comp₂ (⊔) (_),
--    .. ae_eq_fun.partial_order }

end order

variable (α)
/-- The equivalence class of a constant function: `[λa:α, b]`, based on the equivalence relation of
    being almost everywhere equal -/
def const (b : β) : α →ₘ[μ] β := mk (λa:α, b) ae_measurable_const

lemma coe_fn_const (b : β) : (const α b : α →ₘ[μ] β) =ᵐ[μ] function.const α b :=
coe_fn_mk _ _

variable {α}

instance [inhabited β] : inhabited (α →ₘ[μ] β) := ⟨const α (default β)⟩

@[to_additive] instance [has_one β] : has_one (α →ₘ[μ] β) := ⟨const α 1⟩
@[to_additive] lemma one_def [has_one β] :
  (1 : α →ₘ[μ] β) = mk (λa:α, 1) ae_measurable_const := rfl
@[to_additive] lemma coe_fn_one [has_one β] : ⇑(1 : α →ₘ[μ] β) =ᵐ[μ] 1 := coe_fn_const _ _
@[simp, to_additive] lemma one_to_germ [has_one β] : (1 : α →ₘ[μ] β).to_germ = 1 := rfl

section monoid
variables
  [topological_space γ] [second_countable_topology γ] [borel_space γ]
  [monoid γ] [has_continuous_mul γ]

@[to_additive]
instance : has_mul (α →ₘ[μ] γ) := ⟨comp₂ (*) measurable_mul⟩

@[simp, to_additive] lemma mk_mul_mk (f g : α → γ) (hf hg) :
  (mk f hf : α →ₘ[μ] γ) * (mk g hg) = mk (f * g) (hf.mul hg) :=
rfl

@[to_additive] lemma coe_fn_mul (f g : α →ₘ[μ] γ) : ⇑(f * g) =ᵐ[μ] f * g := coe_fn_comp₂ _ _ _ _

@[simp, to_additive] lemma mul_to_germ (f g : α →ₘ[μ] γ) :
  (f * g).to_germ = f.to_germ * g.to_germ :=
comp₂_to_germ _ _ _ _

@[to_additive]
instance : monoid (α →ₘ[μ] γ) :=
to_germ_injective.monoid to_germ one_to_germ mul_to_germ

end monoid

@[to_additive]
instance comm_monoid [topological_space γ] [second_countable_topology γ] [borel_space γ]
  [comm_monoid γ] [has_continuous_mul γ] : comm_monoid (α →ₘ[μ] γ) :=
to_germ_injective.comm_monoid to_germ one_to_germ mul_to_germ

section group

variables [topological_space γ] [borel_space γ] [group γ] [topological_group γ]

@[to_additive] instance : has_inv (α →ₘ[μ] γ) := ⟨comp has_inv.inv measurable_inv⟩

@[simp, to_additive] lemma inv_mk (f : α → γ) (hf) : (mk f hf : α →ₘ[μ] γ)⁻¹ = mk f⁻¹ hf.inv := rfl

@[to_additive] lemma coe_fn_inv (f : α →ₘ[μ] γ) : ⇑(f⁻¹) =ᵐ[μ] f⁻¹ := coe_fn_comp _ _ _

@[to_additive] lemma inv_to_germ (f : α →ₘ[μ] γ) : (f⁻¹).to_germ = f.to_germ⁻¹ := comp_to_germ _ _ _

variables [second_countable_topology γ]
@[to_additive]
instance : group (α →ₘ[μ] γ) := to_germ_injective.group _ one_to_germ mul_to_germ inv_to_germ

end group

section add_group

variables [topological_space γ] [borel_space γ] [add_group γ] [topological_add_group γ]
  [second_countable_topology γ]

@[simp] lemma mk_sub (f g : α → γ) (hf hg) :
  mk (f - g) (ae_measurable.sub hf hg) = (mk f hf : α →ₘ[μ] γ) - (mk g hg) :=
by simp [sub_eq_add_neg]

lemma coe_fn_sub (f g : α →ₘ[μ] γ) : ⇑(f - g) =ᵐ[μ] f - g :=
by { simp only [sub_eq_add_neg],
     exact ((coe_fn_add f (-g)).trans $ (coe_fn_neg g).mono $ λ x hx, congr_arg ((+) (f x)) hx) }

end add_group

@[to_additive]
instance [topological_space γ] [borel_space γ] [comm_group γ] [topological_group γ]
  [second_countable_topology γ] : comm_group (α →ₘ[μ] γ) :=
{ .. ae_eq_fun.group, .. ae_eq_fun.comm_monoid }

section semimodule

variables {𝕜 : Type*} [semiring 𝕜] [topological_space 𝕜]
variables [topological_space γ] [borel_space γ] [add_comm_monoid γ] [semimodule 𝕜 γ]
  [topological_semimodule 𝕜 γ]

instance : has_scalar 𝕜 (α →ₘ[μ] γ) :=
⟨λ c f, comp ((•) c) (measurable_id.const_smul c) f⟩

@[simp] lemma smul_mk (c : 𝕜) (f : α → γ) (hf) :
  c • (mk f hf : α →ₘ[μ] γ) = mk (c • f) (hf.const_smul _) :=
rfl

lemma coe_fn_smul (c : 𝕜) (f : α →ₘ[μ] γ) : ⇑(c • f) =ᵐ[μ] c • f := coe_fn_comp _ _ _

lemma smul_to_germ (c : 𝕜) (f : α →ₘ[μ] γ) : (c • f).to_germ = c • f.to_germ :=
comp_to_germ _ _ _

variables [second_countable_topology γ] [has_continuous_add γ]

instance : semimodule 𝕜 (α →ₘ[μ] γ) :=
to_germ_injective.semimodule 𝕜 ⟨@to_germ α γ _ μ _, zero_to_germ, add_to_germ⟩ smul_to_germ

end semimodule

/- TODO : Prove that `L⁰` is a complete space if the codomain is complete. -/

open ennreal

/-- For `f : α → ennreal`, define `∫ [f]` to be `∫ f` -/
def lintegral (f : α →ₘ[μ] ennreal) : ennreal :=
quotient.lift_on' f (λf, ∫⁻ a, (f : α → ennreal) a ∂μ) (assume f g, lintegral_congr_ae)

@[simp] lemma lintegral_mk (f : α → ennreal) (hf) :
  (mk f hf : α →ₘ[μ] ennreal).lintegral = ∫⁻ a, f a ∂μ := rfl

lemma lintegral_coe_fn (f : α →ₘ[μ] ennreal) : ∫⁻ a, f a ∂μ = f.lintegral :=
by rw [← lintegral_mk, mk_coe_fn]

@[simp] lemma lintegral_zero : lintegral (0 : α →ₘ[μ] ennreal) = 0 := lintegral_zero

@[simp] lemma lintegral_eq_zero_iff {f : α →ₘ[μ] ennreal} : lintegral f = 0 ↔ f = 0 :=
induction_on f $ λ f hf, (lintegral_eq_zero_iff' hf).trans mk_eq_mk.symm

lemma lintegral_add (f g : α →ₘ[μ] ennreal) : lintegral (f + g) = lintegral f + lintegral g :=
induction_on₂ f g $ λ f hf g hg, by simp [lintegral_add' hf hg]

lemma lintegral_mono {f g : α →ₘ[μ] ennreal} : f ≤ g → lintegral f ≤ lintegral g :=
induction_on₂ f g $ λ f hf g hg hfg, lintegral_mono_ae hfg

section
variables [emetric_space γ] [second_countable_topology γ] [opens_measurable_space γ]

/-- `comp_edist [f] [g] a` will return `edist (f a) (g a)` -/
protected def edist (f g : α →ₘ[μ] γ) : α →ₘ[μ] ennreal := comp₂ edist measurable_edist f g

protected lemma edist_comm (f g : α →ₘ[μ] γ) : f.edist g = g.edist f :=
induction_on₂ f g $ λ f hf g hg, mk_eq_mk.2 $ eventually_of_forall $ λ x, edist_comm (f x) (g x)

lemma coe_fn_edist (f g : α →ₘ[μ] γ) : ⇑(f.edist g) =ᵐ[μ] λ a, edist (f a) (g a) :=
coe_fn_comp₂ _ _ _ _

protected lemma edist_self (f : α →ₘ[μ] γ) : f.edist f = 0 :=
induction_on f $ λ f hf, mk_eq_mk.2 $ eventually_of_forall $ λ x, edist_self (f x)

/-- Almost everywhere equal functions form an `emetric_space`, with the emetric defined as
  `edist f g = ∫⁻ a, edist (f a) (g a)`. -/
instance : emetric_space (α →ₘ[μ] γ) :=
{ edist               := λf g, lintegral (f.edist g),
  edist_self          := assume f, lintegral_eq_zero_iff.2 f.edist_self,
  edist_comm          := λ f g, congr_arg lintegral $ f.edist_comm g,
  edist_triangle      := λ f g h, induction_on₃ f g h $ λ f hf g hg h hh,
    calc ∫⁻ a, edist (f a) (h a) ∂μ ≤ ∫⁻ a, edist (f a) (g a) + edist (g a) (h a) ∂μ :
      measure_theory.lintegral_mono (λ a, edist_triangle (f a) (g a) (h a))
    ... = ∫⁻ a, edist (f a) (g a) ∂μ + ∫⁻ a, edist (g a) (h a) ∂μ :
      lintegral_add' (hf.edist hg) (hg.edist hh),
  eq_of_edist_eq_zero := λ f g, induction_on₂ f g $ λ f hf g hg H, mk_eq_mk.2 $
    ((lintegral_eq_zero_iff' (hf.edist hg)).1 H).mono $ λ x, eq_of_edist_eq_zero }

lemma edist_mk_mk {f g : α → γ} (hf hg) :
  edist (mk f hf : α →ₘ[μ] γ) (mk g hg) = ∫⁻ x, edist (f x) (g x) ∂μ :=
rfl

lemma edist_eq_coe (f g : α →ₘ[μ] γ) : edist f g = ∫⁻ x, edist (f x) (g x) ∂μ :=
by rw [← edist_mk_mk, mk_coe_fn, mk_coe_fn]

lemma edist_zero_eq_coe [has_zero γ] (f : α →ₘ[μ] γ) : edist f 0 = ∫⁻ x, edist (f x) 0 ∂μ :=
by rw [← edist_mk_mk, mk_coe_fn, zero_def]

end

section metric
variables [metric_space γ] [second_countable_topology γ] [opens_measurable_space γ]

lemma edist_mk_mk' {f g : α → γ} (hf hg) :
  edist (mk f hf : α →ₘ[μ] γ) (mk g hg) = ∫⁻ x, nndist (f x) (g x) ∂μ :=
by simp only [edist_mk_mk, edist_nndist]

lemma edist_eq_coe' (f g : α →ₘ[μ] γ) : edist f g = ∫⁻ x, nndist (f x) (g x) ∂μ :=
by simp only [edist_eq_coe, edist_nndist]

end metric

lemma edist_add_right [normed_group γ] [second_countable_topology γ] [borel_space γ]
  (f g h : α →ₘ[μ] γ) :
  edist (f + h) (g + h) = edist f g :=
induction_on₃ f g h $ λ f hf g hg h hh, by simp [edist_mk_mk, edist_dist, dist_add_right]

section normed_space

variables {𝕜 : Type*} [normed_field 𝕜]
variables [normed_group γ] [second_countable_topology γ] [normed_space 𝕜 γ] [borel_space γ]

lemma edist_smul (c : 𝕜) (f : α →ₘ[μ] γ) : edist (c • f) 0 = (ennreal.of_real ∥c∥) * edist f 0 :=
induction_on f $ λ f hf, by simp [edist_mk_mk, zero_def, smul_mk, edist_dist, norm_smul,
  ennreal.of_real_mul, lintegral_const_mul']

end normed_space

section pos_part

variables [topological_space γ] [linear_order γ] [order_closed_topology γ]
  [second_countable_topology γ] [has_zero γ] [opens_measurable_space γ]

/-- Positive part of an `ae_eq_fun`. -/
def pos_part (f : α →ₘ[μ] γ) : α →ₘ[μ] γ :=
comp (λ x, max x 0) (measurable_id.max measurable_const) f

@[simp] lemma pos_part_mk (f : α → γ) (hf) :
  pos_part (mk f hf : α →ₘ[μ] γ) = mk (λ x, max (f x) 0) (hf.max ae_measurable_const) :=
rfl

lemma coe_fn_pos_part (f : α →ₘ[μ] γ) : ⇑(pos_part f) =ᵐ[μ] (λ a, max (f a) 0) :=
coe_fn_comp _ _ _

end pos_part

end ae_eq_fun

end measure_theory<|MERGE_RESOLUTION|>--- conflicted
+++ resolved
@@ -101,13 +101,8 @@
 namespace ae_eq_fun
 variables [measurable_space β] [measurable_space γ] [measurable_space δ]
 
-<<<<<<< HEAD
-/-- Construct the equivalence class `[f]` of a measurable function `f`, based on the equivalence
-    relation of being almost everywhere equal. -/
-=======
 /-- Construct the equivalence class `[f]` of an almost everywhere measurable function `f`, based
     on the equivalence relation of being almost everywhere equal. -/
->>>>>>> 1bd69b8b
 def mk (f : α → β) (hf : ae_measurable f μ) : α →ₘ[μ] β := quotient.mk' ⟨f, hf⟩
 
 /-- A measurable representative of an `ae_eq_fun` [f] -/
@@ -142,13 +137,8 @@
 
 lemma coe_fn_mk (f : α → β) (hf) : (mk f hf : α →ₘ[μ] β) =ᵐ[μ] f :=
 begin
-<<<<<<< HEAD
-   apply (ae_measurable.ae_eq_mk _).symm.trans,
-   exact @quotient.mk_out' _ (μ.ae_eq_setoid β) (⟨f, hf⟩ : {f // ae_measurable f μ})
-=======
   apply (ae_measurable.ae_eq_mk _).symm.trans,
   exact @quotient.mk_out' _ (μ.ae_eq_setoid β) (⟨f, hf⟩ : {f // ae_measurable f μ})
->>>>>>> 1bd69b8b
 end
 
 @[elab_as_eliminator]
