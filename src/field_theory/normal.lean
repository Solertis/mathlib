--- conflicted
+++ resolved
@@ -92,11 +92,7 @@
 lemma alg_hom.normal_bijective [h : normal F E] (ϕ : E →ₐ[F] K) : function.bijective ϕ :=
 ⟨ϕ.to_ring_hom.injective, λ x, by
 { letI : algebra E K := ϕ.to_ring_hom.to_algebra,
-<<<<<<< HEAD
-  obtain ⟨h1, h2⟩ := h (algebra_map K E x),
-=======
   obtain ⟨h1, h2⟩ := h.out (algebra_map K E x),
->>>>>>> ba9e06ec
   cases minpoly.mem_range_of_degree_eq_one E x (or.resolve_left h2 (minpoly.ne_zero h1)
     (minpoly.irreducible (is_integral_of_is_scalar_tower x
       ((is_integral_algebra_map_iff (algebra_map K E).injective).mp h1)))
@@ -240,11 +236,7 @@
 def alg_equiv.restrict_normal [h : normal F E] : E ≃ₐ[F] E :=
 alg_equiv.of_bijective (χ.to_alg_hom.restrict_normal E) (alg_hom.normal_bijective F E E _)
 
-<<<<<<< HEAD
-lemma alg_equiv.restrict_normal_commutes [normal F E] (x : E) :
-=======
 @[simp] lemma alg_equiv.restrict_normal_commutes [normal F E] (x : E) :
->>>>>>> ba9e06ec
   algebra_map E K (χ.restrict_normal E x) = χ (algebra_map E K x) :=
 χ.to_alg_hom.restrict_normal_commutes E x
 
@@ -263,56 +255,28 @@
 
 variables {F} {K} (E : Type*) [field E] [algebra F E] [algebra K E] [is_scalar_tower F K E]
 
-<<<<<<< HEAD
-/-- Lift algebra homomorphism to a normal subfield -/
-=======
 /-- If `E/K/F` is a tower of fields with `E/F` normal then we can lift
   an algebra homomorphism `ϕ : K →ₐ[F] K` to `ϕ.lift_normal E : E →ₐ[F] E`. -/
->>>>>>> ba9e06ec
 noncomputable def alg_hom.lift_normal [h : normal F E] : E →ₐ[F] E :=
 @restrict_base F K E E _ _ _ _ _ _
   ((is_scalar_tower.to_alg_hom F K E).comp ϕ).to_ring_hom.to_algebra _ _ _ _
   (nonempty.some (@intermediate_field.alg_hom_mk_adjoin_splits' K E E _ _ _ _
   ((is_scalar_tower.to_alg_hom F K E).comp ϕ).to_ring_hom.to_algebra ⊤ rfl
-<<<<<<< HEAD
-  (λ x hx, ⟨is_integral_of_is_scalar_tower x (h x).1,
-  splits_of_splits_of_dvd _ (map_ne_zero (minpoly.ne_zero (h x).1))
-  (by { rw [splits_map_iff, ←is_scalar_tower.algebra_map_eq], exact (h x).2 })
-  (minpoly.dvd_map_of_is_scalar_tower F K x)⟩)))
-
-lemma alg_hom.lift_normal_commutes [normal F E] (x : K) :
-=======
   (λ x hx, ⟨is_integral_of_is_scalar_tower x (h.out x).1,
   splits_of_splits_of_dvd _ (map_ne_zero (minpoly.ne_zero (h.out x).1))
   (by { rw [splits_map_iff, ←is_scalar_tower.algebra_map_eq], exact (h.out x).2 })
   (minpoly.dvd_map_of_is_scalar_tower F K x)⟩)))
 
 @[simp] lemma alg_hom.lift_normal_commutes [normal F E] (x : K) :
->>>>>>> ba9e06ec
   ϕ.lift_normal E (algebra_map K E x) = algebra_map K E (ϕ x) :=
 @alg_hom.commutes K E E _ _ _ _
   ((is_scalar_tower.to_alg_hom F K E).comp ϕ).to_ring_hom.to_algebra _ x
 
-<<<<<<< HEAD
-lemma alg_hom.restrict_lift_normal [normal F K] [normal F E] :
-=======
 @[simp] lemma alg_hom.restrict_lift_normal [normal F K] [normal F E] :
->>>>>>> ba9e06ec
   (ϕ.lift_normal E).restrict_normal K = ϕ :=
 alg_hom.ext (λ x, (algebra_map K E).injective
   (eq.trans (alg_hom.restrict_normal_commutes _ K x) (ϕ.lift_normal_commutes E x)))
 
-<<<<<<< HEAD
-/-- Lift algebra isomorphism to normal subfield -/
-noncomputable def alg_equiv.lift_normal [normal F E] : E ≃ₐ[F] E :=
-alg_equiv.of_bijective (χ.to_alg_hom.lift_normal E) (alg_hom.normal_bijective F E E _)
-
-lemma alg_equiv.lift_normal_commutes [normal F E] (x : K) :
-  χ.lift_normal E (algebra_map K E x) = algebra_map K E (χ x) :=
-χ.to_alg_hom.lift_normal_commutes E x
-
-lemma alg_equiv.restrict_lift_normal [normal F K] [normal F E] :
-=======
 /-- If `E/K/F` is a tower of fields with `E/F` normal then we can lift
   an algebra isomorphism `ϕ : K ≃ₐ[F] K` to `ϕ.lift_normal E : E ≃ₐ[F] E`. -/
 noncomputable def alg_equiv.lift_normal [normal F E] : E ≃ₐ[F] E :=
@@ -323,7 +287,6 @@
 χ.to_alg_hom.lift_normal_commutes E x
 
 @[simp] lemma alg_equiv.restrict_lift_normal [normal F K] [normal F E] :
->>>>>>> ba9e06ec
   (χ.lift_normal E).restrict_normal K = χ :=
 alg_equiv.ext (λ x, (algebra_map K E).injective
   (eq.trans (alg_equiv.restrict_normal_commutes _ K x) (χ.lift_normal_commutes E x)))
@@ -332,7 +295,6 @@
   function.surjective (alg_equiv.restrict_normal_hom K : (E ≃ₐ[F] E) → (K ≃ₐ[F] K)) :=
 λ χ, ⟨χ.lift_normal E, χ.restrict_lift_normal E⟩
 
-<<<<<<< HEAD
 lemma tada [normal F K] [normal F E] [h1 : is_solvable (K ≃ₐ[F] K)]
   [h2 : is_solvable (E ≃ₐ[K] E)] : is_solvable (E ≃ₐ[F] E) :=
 begin
@@ -350,6 +312,4 @@
   exact short_exact_sequence_solvable_new key h2 h1,
 end
 
-=======
->>>>>>> ba9e06ec
 end lift