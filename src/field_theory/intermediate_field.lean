--- conflicted
+++ resolved
@@ -309,27 +309,6 @@
 
 instance finite_dimensional_left [finite_dimensional K L] (F : intermediate_field K L) :
   finite_dimensional K F :=
-<<<<<<< HEAD
-  finite_dimensional.finite_dimensional_submodule F.to_subalgebra.to_submodule
-
-instance finite_dimensional_right [finite_dimensional K L] (F : intermediate_field K L) :
-  finite_dimensional F L :=
-finite_dimensional.right K F L
-
-lemma eq_of_le_of_findim_eq [finite_dimensional K L] {F E : intermediate_field K L} (h_le : F ≤ E)
-  (h_findim : finite_dimensional.findim K F = finite_dimensional.findim K E) : F = E :=
-intermediate_field.ext'_iff.mpr (submodule.ext'_iff.mp (finite_dimensional.eq_of_le_of_findim_eq
-  (show F.to_subalgebra.to_submodule ≤ E.to_subalgebra.to_submodule, by exact h_le) h_findim))
-
-lemma eq_of_le_of_findim_eq' [finite_dimensional K L] {F E : intermediate_field K L} (h_le : F ≤ E)
-  (h_findim : finite_dimensional.findim F L = finite_dimensional.findim E L) : F = E :=
-begin
-  have h1 := finite_dimensional.findim_mul_findim K F L,
-  rw [←finite_dimensional.findim_mul_findim K E L, h_findim] at h1,
-  exact eq_of_le_of_findim_eq h_le ((nat.mul_left_inj finite_dimensional.findim_pos).mp h1),
-end
-
-=======
 finite_dimensional.finite_dimensional_submodule F.to_subalgebra.to_submodule
 
 instance finite_dimensional_right [finite_dimensional K L] (F : intermediate_field K L) :
@@ -359,7 +338,6 @@
   (h_findim : findim F L = findim E L) : F = E :=
 eq_of_le_of_findim_le' h_le h_findim.le
 
->>>>>>> 309df10a
 end finite_dimensional
 
 end intermediate_field