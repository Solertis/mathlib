--- conflicted
+++ resolved
@@ -16,11 +16,7 @@
 
 variables {E β: Type*} [add_comm_group E] [topological_space E]
   [module ℝ E] [topological_add_group E] [topological_vector_space ℝ E]
-<<<<<<< HEAD
-  [decidable_linear_ordered_add_comm_group β] [semimodule ℝ β] [ordered_semimodule ℝ β]
-=======
-  [linear_ordered_add_comm_group β] [ordered_semimodule ℝ β]
->>>>>>> fc307f9b
+  [linear_ordered_add_comm_group β] [semimodule ℝ β] [ordered_semimodule ℝ β]
   {s : set E}
 
 open set filter
