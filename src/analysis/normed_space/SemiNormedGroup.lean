--- conflicted
+++ resolved
@@ -63,6 +63,8 @@
   f = g :=
 subtype.eq (normed_group_hom.ext (congr_fun w))
 
+@[simp] lemma val_coe {M N : SemiNormedGroup₁} (f : M ⟶ N) : (f.val : M → N) = (f : M → N) := rfl
+
 instance : concrete_category.{u} SemiNormedGroup₁ :=
 { forget :=
   { obj := λ X, X,
@@ -79,7 +81,11 @@
   SemiNormedGroup₁.of M ⟶ SemiNormedGroup₁.of N :=
 ⟨f, i⟩
 
+@[simp] lemma mk_hom_apply {M N : SemiNormedGroup} (f : M ⟶ N) (i : f.norm_noninc) (x) :
+  mk_hom f i x = f x := rfl
+
 /-- Promote an isomorphism in `SemiNormedGroup` to an isomorphism in `SemiNormedGroup₁`. -/
+@[simps]
 def mk_iso {M N : SemiNormedGroup} (f : M ≅ N) (i : f.hom.norm_noninc) (i' : f.inv.norm_noninc) :
   SemiNormedGroup₁.of M ≅ SemiNormedGroup₁.of N :=
 { hom := mk_hom f.hom i,
@@ -101,14 +107,12 @@
 instance : has_zero SemiNormedGroup₁ := ⟨of punit⟩
 instance : inhabited SemiNormedGroup₁ := ⟨0⟩
 
-<<<<<<< HEAD
-instance : limits.has_zero_morphisms.{u (u+1)} SemiNormedGroup' :=
-=======
-instance : limits.has_zero_morphisms SemiNormedGroup₁ :=
->>>>>>> e9be3340
+instance : limits.has_zero_morphisms.{u (u+1)} SemiNormedGroup₁ :=
 { has_zero := λ X Y, { zero := ⟨0, normed_group_hom.norm_noninc.zero⟩, },
   comp_zero' := λ X Y f Z, by { ext, refl, },
   zero_comp' := λ X Y Z f, by { ext, simp, }, }
+
+@[simp] lemma zero_apply {V W : SemiNormedGroup₁} (x : V) : (0 : V ⟶ W) x = 0 := rfl
 
 lemma iso_isometry {V W : SemiNormedGroup₁} (i : V ≅ W) :
   isometry i.hom :=
