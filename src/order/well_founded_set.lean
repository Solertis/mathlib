--- conflicted
+++ resolved
@@ -188,16 +188,10 @@
   exact not_lt_of_le hle (f.lt_iff_lt.2 hlt),
 end
 
-<<<<<<< HEAD
-theorem is_partially_well_ordered.exists_monotone_subseq (h : s.is_partially_well_ordered) :
-  ∀ f : ℕ → α, range f ⊆ s → ∃ (g : ℕ ↪o ℕ), monotone (f ∘ g) :=
-λ f hf, begin
-=======
 theorem is_partially_well_ordered.exists_monotone_subseq
   (h : s.is_partially_well_ordered) (f : ℕ → α) (hf : range f ⊆ s) :
   ∃ (g : ℕ ↪o ℕ), monotone (f ∘ g) :=
 begin
->>>>>>> 391c90a3
   obtain ⟨g, h1 | h2⟩ := exists_increasing_or_nonincreasing_subseq (≤) f,
   { refine ⟨g, λ m n hle, _⟩,
     obtain hlt | heq := lt_or_eq_of_le hle,
@@ -243,11 +237,7 @@
   exact ⟨h1 (g2.le_iff_le.2 mn), h2 mn⟩,
 end
 
-<<<<<<< HEAD
-theorem is_partially_well_ordered.monotone_image {β : Type*} [partial_order β]
-=======
 theorem is_partially_well_ordered.image_of_monotone {β : Type*} [partial_order β]
->>>>>>> 391c90a3
   (hs : s.is_partially_well_ordered) {f : α → β} (hf : monotone f) :
   is_partially_well_ordered (f '' s) :=
 λ g hg, begin
@@ -288,21 +278,11 @@
   is_partially_well_ordered (s * t) :=
 begin
   rw ← image_mul_prod,
-<<<<<<< HEAD
-  exact (is_partially_well_ordered.prod hs ht).monotone_image (λ _ _ h, mul_le_mul' h.1 h.2),
-end
-
-@[to_additive]
-theorem is_wf.mul
-  (hs : s.is_wf) (ht : t.is_wf) :
-  is_wf (s * t) :=
-=======
   exact (is_partially_well_ordered.prod hs ht).image_of_monotone (λ _ _ h, mul_le_mul' h.1 h.2),
 end
 
 @[to_additive]
 theorem is_wf.mul (hs : s.is_wf) (ht : t.is_wf) : is_wf (s * t) :=
->>>>>>> 391c90a3
 (hs.is_partially_well_ordered.mul ht.is_partially_well_ordered).is_wf
 
 end
