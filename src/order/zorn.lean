/-
Copyright (c) 2017 Johannes Hölzl. All rights reserved.
Released under Apache 2.0 license as described in the file LICENSE.
Authors: Johannes Hölzl

Zorn's lemmas.

Ported from Isabelle/HOL (written by Jacques D. Fleuriot, Tobias Nipkow, and Christian Sternagel).
-/
import data.set.lattice
noncomputable theory

universes u
open set classical
open_locale classical

namespace zorn

section chain
parameters {α : Type u} (r : α → α → Prop)
local infix ` ≺ `:50  := r

/-- A chain is a subset `c` satisfying
  `x ≺ y ∨ x = y ∨ y ≺ x` for all `x y ∈ c`. -/
def chain (c : set α) := pairwise_on c (λ x y, x ≺ y ∨ y ≺ x)
parameters {r}

theorem chain.total_of_refl [is_refl α r]
  {c} (H : chain c) {x y} (hx : x ∈ c) (hy : y ∈ c) :
  x ≺ y ∨ y ≺ x :=
if e : x = y then or.inl (e ▸ refl _) else H _ hx _ hy e

theorem chain.mono {c c'} :
  c' ⊆ c → chain c → chain c' :=
pairwise_on.mono

theorem chain.directed_on [is_refl α r] {c} (H : chain c) :
  directed_on (≺) c :=
assume x hx y hy,
match H.total_of_refl hx hy with
| or.inl h := ⟨y, hy, h, refl _⟩
| or.inr h := ⟨x, hx, refl _, h⟩
end

theorem chain_insert {c : set α} {a : α} (hc : chain c) (ha : ∀ b ∈ c, b ≠ a → a ≺ b ∨ b ≺ a) :
  chain (insert a c) :=
forall_insert_of_forall
  (assume x hx, forall_insert_of_forall (hc x hx) (assume hneq, (ha x hx hneq).symm))
  (forall_insert_of_forall
    (assume x hx hneq, ha x hx $ assume h', hneq h'.symm) (assume h, (h rfl).rec _))

/-- `super_chain c₁ c₂` means that `c₂ is a chain that strictly includes `c₁`. -/
def super_chain (c₁ c₂ : set α) : Prop := chain c₂ ∧ c₁ ⊂ c₂

/-- A chain `c` is a maximal chain if there does not exists a chain strictly including `c`. -/
def is_max_chain (c : set α) := chain c ∧ ¬ (∃ c', super_chain c c')

/-- Given a set `c`, if there exists a chain `c'` strictly including `c`, then `succ_chain c`
is one of these chains. Otherwise it is `c`. -/
def succ_chain (c : set α) : set α :=
if h : ∃ c', chain c ∧ super_chain c c' then some h else c

theorem succ_spec {c : set α} (h : ∃ c', chain c ∧ super_chain c c') :
  super_chain c (succ_chain c) :=
let ⟨c', hc'⟩ := h in
have chain c ∧ super_chain c (some h),
  from @some_spec _ (λc', chain c ∧ super_chain c c') _,
by simp [succ_chain, dif_pos, h, this.right]

theorem chain_succ {c : set α} (hc : chain c) :
  chain (succ_chain c) :=
if h : ∃ c', chain c ∧ super_chain c c' then
  (succ_spec h).left
else
  by simp [succ_chain, dif_neg, h]; exact hc

theorem super_of_not_max {c : set α} (hc₁ : chain c) (hc₂ : ¬ is_max_chain c) :
  super_chain c (succ_chain c) :=
begin
  simp [is_max_chain, not_and_distrib, not_forall_not] at hc₂,
  cases hc₂.neg_resolve_left hc₁ with c' hc',
  exact succ_spec ⟨c', hc₁, hc'⟩
end

theorem succ_increasing {c : set α} :
  c ⊆ succ_chain c :=
if h : ∃ c', chain c ∧ super_chain c c' then
  have super_chain c (succ_chain c), from succ_spec h,
  this.right.left
else by simp [succ_chain, dif_neg, h, subset.refl]

/-- Set of sets reachable from `∅` using `succ_chain` and `⋃₀`. -/
inductive chain_closure : set α → Prop
| succ : ∀ {s}, chain_closure s → chain_closure (succ_chain s)
| union : ∀ {s}, (∀ a ∈ s, chain_closure a) → chain_closure (⋃₀ s)

theorem chain_closure_empty :
  chain_closure ∅ :=
have chain_closure (⋃₀ ∅),
  from chain_closure.union $ assume a h, h.rec _,
by simp at this; assumption

theorem chain_closure_closure :
  chain_closure (⋃₀ chain_closure) :=
chain_closure.union $ assume s hs, hs

variables {c c₁ c₂ c₃ : set α}

private lemma chain_closure_succ_total_aux (hc₁ : chain_closure c₁) (hc₂ : chain_closure c₂)
  (h : ∀ {c₃}, chain_closure c₃ → c₃ ⊆ c₂ → c₂ = c₃ ∨ succ_chain c₃ ⊆ c₂) :
  c₁ ⊆ c₂ ∨ succ_chain c₂ ⊆ c₁ :=
begin
  induction hc₁,
  case succ : c₃ hc₃ ih {
    cases ih with ih ih,
    { have h := h hc₃ ih,
      cases h with h h,
      { exact or.inr (h ▸ subset.refl _) },
      { exact or.inl h } },
    { exact or.inr (subset.trans ih succ_increasing) } },
  case union : s hs ih {
    refine (or_iff_not_imp_right.2 $ λ hn, sUnion_subset $ λ a ha, _),
    apply (ih a ha).resolve_right,
    apply mt (λ h, _) hn,
    exact subset.trans h (subset_sUnion_of_mem ha) }
end

private lemma chain_closure_succ_total (hc₁ : chain_closure c₁) (hc₂ : chain_closure c₂)
  (h : c₁ ⊆ c₂) :
  c₂ = c₁ ∨ succ_chain c₁ ⊆ c₂ :=
begin
  induction hc₂ generalizing c₁ hc₁ h,
  case succ : c₂ hc₂ ih {
    have h₁ : c₁ ⊆ c₂ ∨ @succ_chain α r c₂ ⊆ c₁ :=
      (chain_closure_succ_total_aux hc₁ hc₂ $ assume c₁, ih),
    cases h₁ with h₁ h₁,
    { have h₂ := ih hc₁ h₁,
      cases h₂ with h₂ h₂,
      { exact (or.inr $ h₂ ▸ subset.refl _) },
      { exact (or.inr $ subset.trans h₂ succ_increasing) } },
    { exact (or.inl $ subset.antisymm h₁ h) } },
  case union : s hs ih {
    apply or.imp_left (assume h', subset.antisymm h' h),
    apply classical.by_contradiction,
    simp [not_or_distrib, sUnion_subset_iff, not_forall],
    intros c₃ hc₃ h₁ h₂,
    have h := chain_closure_succ_total_aux hc₁ (hs c₃ hc₃) (assume c₄, ih _ hc₃),
    cases h with h h,
    { have h' := ih c₃ hc₃ hc₁ h,
      cases h' with h' h',
      { exact (h₁ $ h' ▸ subset.refl _) },
      { exact (h₂ $ subset.trans h' $ subset_sUnion_of_mem hc₃) } },
    { exact (h₁ $ subset.trans succ_increasing h) } }
end

theorem chain_closure_total (hc₁ : chain_closure c₁) (hc₂ : chain_closure c₂) :
  c₁ ⊆ c₂ ∨ c₂ ⊆ c₁ :=
have c₁ ⊆ c₂ ∨ succ_chain c₂ ⊆ c₁,
  from chain_closure_succ_total_aux hc₁ hc₂ $ assume c₃ hc₃, chain_closure_succ_total hc₃ hc₂,
or.imp_right (assume : succ_chain c₂ ⊆ c₁, subset.trans succ_increasing this) this

theorem chain_closure_succ_fixpoint (hc₁ : chain_closure c₁) (hc₂ : chain_closure c₂)
  (h_eq : succ_chain c₂ = c₂) :
  c₁ ⊆ c₂ :=
begin
  induction hc₁,
  case succ : c₁ hc₁ h {
    exact or.elim (chain_closure_succ_total hc₁ hc₂ h)
      (assume h, h ▸ h_eq.symm ▸ subset.refl c₂) id },
  case union : s hs ih {
    exact (sUnion_subset $ assume c₁ hc₁, ih c₁ hc₁) }
end

theorem chain_closure_succ_fixpoint_iff (hc : chain_closure c) :
  succ_chain c = c ↔ c = ⋃₀ chain_closure :=
⟨assume h, subset.antisymm
    (subset_sUnion_of_mem hc)
    (chain_closure_succ_fixpoint chain_closure_closure hc h),
  assume : c = ⋃₀{c : set α | chain_closure c},
  subset.antisymm
    (calc succ_chain c ⊆ ⋃₀{c : set α | chain_closure c} :
        subset_sUnion_of_mem $ chain_closure.succ hc
      ... = c : this.symm)
    succ_increasing⟩

theorem chain_chain_closure (hc : chain_closure c) :
  chain c :=
begin
  induction hc,
  case succ : c hc h {
    exact chain_succ h },
  case union : s hs h {
    have h : ∀ c ∈ s, zorn.chain c := h,
    exact assume c₁ ⟨t₁, ht₁, (hc₁ : c₁ ∈ t₁)⟩ c₂ ⟨t₂, ht₂, (hc₂ : c₂ ∈ t₂)⟩ hneq,
      have t₁ ⊆ t₂ ∨ t₂ ⊆ t₁, from chain_closure_total (hs _ ht₁) (hs _ ht₂),
      or.elim this
        (assume : t₁ ⊆ t₂, h t₂ ht₂ c₁ (this hc₁) c₂ hc₂ hneq)
        (assume : t₂ ⊆ t₁, h t₁ ht₁ c₁ hc₁ c₂ (this hc₂) hneq) }
end

/-- `max_chain` is the union of all sets in the chain closure. -/
def max_chain := ⋃₀ chain_closure

/-- Hausdorff's maximality principle

There exists a maximal totally ordered subset of `α`.
Note that we do not require `α` to be partially ordered by `r`. -/
theorem max_chain_spec :
  is_max_chain max_chain :=
classical.by_contradiction $
assume : ¬ is_max_chain (⋃₀ chain_closure),
have super_chain (⋃₀ chain_closure) (succ_chain (⋃₀ chain_closure)),
  from super_of_not_max (chain_chain_closure chain_closure_closure) this,
let ⟨h₁, H⟩ := this,
  ⟨h₂, (h₃ : (⋃₀ chain_closure) ≠ succ_chain (⋃₀ chain_closure))⟩ := ssubset_iff_subset_ne.1 H in
have succ_chain (⋃₀ chain_closure) = (⋃₀ chain_closure),
  from (chain_closure_succ_fixpoint_iff chain_closure_closure).mpr rfl,
h₃ this.symm

/-- Zorn's lemma

If every chain has an upper bound, then there is a maximal element -/
theorem exists_maximal_of_chains_bounded (h : ∀ c, chain c → ∃ ub, ∀ a ∈ c, a ≺ ub)
  (trans : ∀ {a b c}, a ≺ b → b ≺ c → a ≺ c) :
  ∃ m, ∀ a, m ≺ a → a ≺ m :=
have ∃ ub, ∀ a ∈ max_chain, a ≺ ub,
  from h _ $ max_chain_spec.left,
let ⟨ub, (hub : ∀ a ∈ max_chain, a ≺ ub)⟩ := this in
⟨ub, assume a ha,
  have chain (insert a max_chain),
    from chain_insert max_chain_spec.left $ assume b hb _, or.inr $ trans (hub b hb) ha,
  have a ∈ max_chain, from
    classical.by_contradiction $ assume h : a ∉ max_chain,
    max_chain_spec.right $ ⟨insert a max_chain, this, ssubset_insert h⟩,
  hub a this⟩

/--
If every nonempty chain of a nonempty type has an upper bound, then there is a maximal element.
(A variant of Zorn's lemma.)
-/
theorem exists_maximal_of_nonempty_chains_bounded [nonempty α]
  (h : ∀ c, chain c → c.nonempty → ∃ ub, ∀ a ∈ c, a ≺ ub)
  (trans : ∀ {a b c}, a ≺ b → b ≺ c → a ≺ c) :
  ∃ m, ∀ a, m ≺ a → a ≺ m :=
exists_maximal_of_chains_bounded
  (λ c hc,
    (eq_empty_or_nonempty c).elim
      (λ h, ⟨classical.arbitrary α, λ x hx, (h ▸ hx : x ∈ (∅ : set α)).elim⟩)
      (h c hc))
  (λ a b c, trans)

end chain

--This lemma isn't under section `chain` because `parameters` messes up with it. Feel free to fix it
/-- This can be used to turn `zorn.chain (≥)` into `zorn.chain (≤)` and vice-versa. -/
theorem chain.symm {α : Type u} {s : set α} {q : α → α → Prop} (h : chain q s) :
  chain (flip q) s :=
h.mono' (λ _ _, or.symm)

theorem zorn_partial_order {α : Type u} [partial_order α]
  (h : ∀ c : set α, chain (≤) c → ∃ ub, ∀ a ∈ c, a ≤ ub) :
  ∃ m : α, ∀ a, m ≤ a → a = m :=
let ⟨m, hm⟩ := @exists_maximal_of_chains_bounded α (≤) h (assume a b c, le_trans) in
⟨m, assume a ha, le_antisymm (hm a ha) ha⟩

theorem zorn_nonempty_partial_order {α : Type u} [partial_order α] [nonempty α]
  (h : ∀ (c : set α), chain (≤) c → c.nonempty → ∃ ub, ∀ a ∈ c, a ≤ ub) :
  ∃ (m : α), ∀ a, m ≤ a → a = m :=
let ⟨m, hm⟩ := @exists_maximal_of_nonempty_chains_bounded α (≤) _ h (λ a b c, le_trans) in
⟨m, λ a ha, le_antisymm (hm a ha) ha⟩

theorem zorn_partial_order₀ {α : Type u} [partial_order α] (s : set α)
  (ih : ∀ c ⊆ s, chain (≤) c → ∃ ub ∈ s, ∀ z ∈ c, z ≤ ub) :
  ∃ m ∈ s, ∀ z ∈ s, m ≤ z → z = m :=
let ⟨⟨m, hms⟩, h⟩ := @zorn_partial_order {m // m ∈ s} _
  (λ c hc,
    let ⟨ub, hubs, hub⟩ := ih (subtype.val '' c) (λ _ ⟨⟨x, hx⟩, _, h⟩, h ▸ hx)
      (by { rintro _ ⟨p, hpc, rfl⟩ _ ⟨q, hqc, rfl⟩ hpq;
        refine hc _ hpc _ hqc (λ t, hpq (subtype.ext_iff.1 t)) })
    in ⟨⟨ub, hubs⟩, λ ⟨y, hy⟩ hc, hub _ ⟨_, hc, rfl⟩⟩)
in ⟨m, hms, λ z hzs hmz, congr_arg subtype.val (h ⟨z, hzs⟩ hmz)⟩

theorem zorn_nonempty_partial_order₀ {α : Type u} [partial_order α] (s : set α)
<<<<<<< HEAD
  (ih : ∀ c ⊆ s, chain (≤) c → ∀ y ∈ c, ∃ ub ∈ s, ∀ z ∈ c, z ≤ ub)
  (x : α) (hxs : x ∈ s) : ∃ m ∈ s, x ≤ m ∧ ∀ z ∈ s, m ≤ z → z = m :=
=======
  (ih : ∀ c ⊆ s, chain (≤) c → ∀ y ∈ c, ∃ ub ∈ s, ∀ z ∈ c, z ≤ ub) (x : α) (hxs : x ∈ s) :
  ∃ m ∈ s, x ≤ m ∧ ∀ z ∈ s, m ≤ z → z = m :=
>>>>>>> de3fff81
let ⟨⟨m, hms, hxm⟩, h⟩ := @zorn_partial_order {m // m ∈ s ∧ x ≤ m} _
  (λ c hc, c.eq_empty_or_nonempty.elim
    (assume hce, hce.symm ▸ ⟨⟨x, hxs, le_refl _⟩, λ _, false.elim⟩)
    (assume ⟨m, hmc⟩,
      let ⟨ub, hubs, hub⟩ := ih (subtype.val '' c) (image_subset_iff.2 $ λ z hzc, z.2.1)
        (by rintro _ ⟨p, hpc, rfl⟩ _ ⟨q, hqc, rfl⟩ hpq;
          exact hc p hpc q hqc (mt (by rintro rfl; refl) hpq)) m.1 (mem_image_of_mem _ hmc) in
    ⟨⟨ub, hubs, le_trans m.2.2 $ hub m.1 $ mem_image_of_mem _ hmc⟩,
      λ a hac, hub a.1 ⟨a, hac, rfl⟩⟩)) in
⟨m, hms, hxm, λ z hzs hmz, congr_arg subtype.val $ h ⟨z, hzs, le_trans hxm hmz⟩ hmz⟩

theorem zorn_subset {α : Type u} (S : set (set α))
<<<<<<< HEAD
  (h : ∀c ⊆ S, chain (⊆) c → ∃ub ∈ S, ∀ s ∈ c, s ⊆ ub) :
  ∃ m ∈ S, ∀a ∈ S, m ⊆ a → a = m :=
zorn_partial_order₀ S h

theorem zorn_subset_nonempty {α : Type u} (S : set (set α))
  (H : ∀c ⊆ S, chain (⊆) c → c.nonempty → ∃ub ∈ S, ∀ s ∈ c, s ⊆ ub) (x) (hx : x ∈ S) :
  ∃ m ∈ S, x ⊆ m ∧ ∀a ∈ S, m ⊆ a → a = m :=
zorn_nonempty_partial_order₀ _ (λ c cS hc y yc, H _ cS hc ⟨y, yc⟩) _ hx

theorem chain.total {α : Type u} [preorder α]
  {c : set α} (H : chain (≤) c) :
=======
  (h : ∀ c ⊆ S, chain (⊆) c → ∃ ub ∈ S, ∀ s ∈ c, s ⊆ ub) :
  ∃ m ∈ S, ∀ a ∈ S, m ⊆ a → a = m :=
zorn_partial_order₀ S h

theorem zorn_subset_nonempty {α : Type u} (S : set (set α))
  (H : ∀ c ⊆ S, chain (⊆) c → c.nonempty → ∃ ub ∈ S, ∀ s ∈ c, s ⊆ ub) (x) (hx : x ∈ S) :
  ∃ m ∈ S, x ⊆ m ∧ ∀ a ∈ S, m ⊆ a → a = m :=
zorn_nonempty_partial_order₀ _ (λ c cS hc y yc, H _ cS hc ⟨y, yc⟩) _ hx

theorem zorn_superset {α : Type u} (S : set (set α))
  (h : ∀ c ⊆ S, chain (⊆) c → ∃ lb ∈ S, ∀ s ∈ c, lb ⊆ s) :
  ∃ m ∈ S, ∀ a ∈ S, a ⊆ m → a = m :=
@zorn_partial_order₀ (order_dual (set α)) _ S $ λ c cS hc, h c cS hc.symm

theorem zorn_superset_nonempty {α : Type u} (S : set (set α))
  (H : ∀ c ⊆ S, chain (⊆) c → c.nonempty → ∃ lb ∈ S, ∀ s ∈ c, lb ⊆ s) (x) (hx : x ∈ S) :
  ∃ m ∈ S, m ⊆ x ∧ ∀ a ∈ S, a ⊆ m → a = m :=
@zorn_nonempty_partial_order₀ (order_dual (set α)) _ S (λ c cS hc y yc, H _ cS
  hc.symm ⟨y, yc⟩) _ hx

theorem chain.total {α : Type u} [preorder α] {c : set α} (H : chain (≤) c) :
>>>>>>> de3fff81
  ∀ {x y}, x ∈ c → y ∈ c → x ≤ y ∨ y ≤ x :=
λ x y, H.total_of_refl

theorem chain.image {α β : Type*} (r : α → α → Prop) (s : β → β → Prop) (f : α → β)
  (h : ∀ x y, r x y → s (f x) (f y)) {c : set α} (hrc : chain r c) :
  chain s (f '' c) :=
λ x ⟨a, ha₁, ha₂⟩ y ⟨b, hb₁, hb₂⟩, ha₂ ▸ hb₂ ▸ λ hxy,
  (hrc a ha₁ b hb₁ (mt (congr_arg f) $ hxy)).elim
    (or.inl ∘ h _ _) (or.inr ∘ h _ _)

end zorn

theorem directed_of_chain {α β r} [is_refl β r] {f : α → β} {c : set α}
  (h : zorn.chain (f ⁻¹'o r) c) :
  directed r (λ x : {a : α // a ∈ c}, f x) :=
assume ⟨a, ha⟩ ⟨b, hb⟩, classical.by_cases
  (assume : a = b, by simp only [this, exists_prop, and_self, subtype.exists];
    exact ⟨b, hb, refl _⟩)
  (assume : a ≠ b, (h a ha b hb this).elim
    (λ h : r (f a) (f b), ⟨⟨b, hb⟩, h, refl _⟩)
    (λ h : r (f b) (f a), ⟨⟨a, ha⟩, refl _, h⟩))<|MERGE_RESOLUTION|>--- conflicted
+++ resolved
@@ -281,13 +281,8 @@
 in ⟨m, hms, λ z hzs hmz, congr_arg subtype.val (h ⟨z, hzs⟩ hmz)⟩
 
 theorem zorn_nonempty_partial_order₀ {α : Type u} [partial_order α] (s : set α)
-<<<<<<< HEAD
-  (ih : ∀ c ⊆ s, chain (≤) c → ∀ y ∈ c, ∃ ub ∈ s, ∀ z ∈ c, z ≤ ub)
-  (x : α) (hxs : x ∈ s) : ∃ m ∈ s, x ≤ m ∧ ∀ z ∈ s, m ≤ z → z = m :=
-=======
   (ih : ∀ c ⊆ s, chain (≤) c → ∀ y ∈ c, ∃ ub ∈ s, ∀ z ∈ c, z ≤ ub) (x : α) (hxs : x ∈ s) :
   ∃ m ∈ s, x ≤ m ∧ ∀ z ∈ s, m ≤ z → z = m :=
->>>>>>> de3fff81
 let ⟨⟨m, hms, hxm⟩, h⟩ := @zorn_partial_order {m // m ∈ s ∧ x ≤ m} _
   (λ c hc, c.eq_empty_or_nonempty.elim
     (assume hce, hce.symm ▸ ⟨⟨x, hxs, le_refl _⟩, λ _, false.elim⟩)
@@ -300,19 +295,6 @@
 ⟨m, hms, hxm, λ z hzs hmz, congr_arg subtype.val $ h ⟨z, hzs, le_trans hxm hmz⟩ hmz⟩
 
 theorem zorn_subset {α : Type u} (S : set (set α))
-<<<<<<< HEAD
-  (h : ∀c ⊆ S, chain (⊆) c → ∃ub ∈ S, ∀ s ∈ c, s ⊆ ub) :
-  ∃ m ∈ S, ∀a ∈ S, m ⊆ a → a = m :=
-zorn_partial_order₀ S h
-
-theorem zorn_subset_nonempty {α : Type u} (S : set (set α))
-  (H : ∀c ⊆ S, chain (⊆) c → c.nonempty → ∃ub ∈ S, ∀ s ∈ c, s ⊆ ub) (x) (hx : x ∈ S) :
-  ∃ m ∈ S, x ⊆ m ∧ ∀a ∈ S, m ⊆ a → a = m :=
-zorn_nonempty_partial_order₀ _ (λ c cS hc y yc, H _ cS hc ⟨y, yc⟩) _ hx
-
-theorem chain.total {α : Type u} [preorder α]
-  {c : set α} (H : chain (≤) c) :
-=======
   (h : ∀ c ⊆ S, chain (⊆) c → ∃ ub ∈ S, ∀ s ∈ c, s ⊆ ub) :
   ∃ m ∈ S, ∀ a ∈ S, m ⊆ a → a = m :=
 zorn_partial_order₀ S h
@@ -334,7 +316,6 @@
   hc.symm ⟨y, yc⟩) _ hx
 
 theorem chain.total {α : Type u} [preorder α] {c : set α} (H : chain (≤) c) :
->>>>>>> de3fff81
   ∀ {x y}, x ∈ c → y ∈ c → x ≤ y ∨ y ≤ x :=
 λ x y, H.total_of_refl
 
