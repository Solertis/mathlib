/-
Copyright (c) 2017 Johannes Hölzl. All rights reserved.
Released under Apache 2.0 license as described in the file LICENSE.
Authors: Johannes Hölzl, Mario Carneiro

Finite sets.
-/
import logic.function
import data.nat.basic data.fintype.basic data.set.lattice data.set.function
import algebra.big_operators

open set function

universes u v w x
variables {α : Type u} {β : Type v} {ι : Sort w} {γ : Type x}

namespace set

/-- A set is finite if the subtype is a fintype, i.e. there is a
  list that enumerates its members. -/
def finite (s : set α) : Prop := nonempty (fintype s)

/-- A set is infinite if it is not finite. -/
def infinite (s : set α) : Prop := ¬ finite s

/-- The subtype corresponding to a finite set is a finite type. Note
that because `finite` isn't a typeclass, this will not fire if it
is made into an instance -/
noncomputable def finite.fintype {s : set α} (h : finite s) : fintype s :=
classical.choice h

/-- Get a finset from a finite set -/
noncomputable def finite.to_finset {s : set α} (h : finite s) : finset α :=
@set.to_finset _ _ (finite.fintype h)

@[simp] theorem finite.mem_to_finset {s : set α} {h : finite s} {a : α} : a ∈ h.to_finset ↔ a ∈ s :=
@mem_to_finset _ _ (finite.fintype h) _

lemma finite.coe_to_finset {α} {s : set α} (h : finite s) : ↑h.to_finset = s :=
by { ext, apply mem_to_finset }

theorem finite.exists_finset {s : set α} : finite s →
  ∃ s' : finset α, ∀ a : α, a ∈ s' ↔ a ∈ s
| ⟨h⟩ := by exactI ⟨to_finset s, λ _, mem_to_finset⟩

theorem finite.exists_finset_coe {s : set α} (hs : finite s) :
  ∃ s' : finset α, ↑s' = s :=
⟨hs.to_finset, hs.coe_to_finset⟩

/-- Finite sets can be lifted to finsets. -/
instance : can_lift (set α) (finset α) :=
{ coe := coe,
  cond := finite,
  prf := λ s hs, hs.exists_finset_coe }

theorem finite_mem_finset (s : finset α) : finite {a | a ∈ s} :=
⟨fintype.of_finset s (λ _, iff.rfl)⟩

theorem finite.of_fintype [fintype α] (s : set α) : finite s :=
by classical; exact ⟨set_fintype s⟩

/-- Membership of a subset of a finite type is decidable.

Using this as an instance leads to potential loops with `subtype.fintype` under certain decidability
assumptions, so it should only be declared a local instance. -/
def decidable_mem_of_fintype [decidable_eq α] (s : set α) [fintype s] (a) : decidable (a ∈ s) :=
decidable_of_iff _ mem_to_finset

instance fintype_empty : fintype (∅ : set α) :=
fintype.of_finset ∅ $ by simp

theorem empty_card : fintype.card (∅ : set α) = 0 := rfl

@[simp] theorem empty_card' {h : fintype.{u} (∅ : set α)} :
  @fintype.card (∅ : set α) h = 0 :=
eq.trans (by congr) empty_card

@[simp] theorem finite_empty : @finite α ∅ := ⟨set.fintype_empty⟩

def fintype_insert' {a : α} (s : set α) [fintype s] (h : a ∉ s) : fintype (insert a s : set α) :=
fintype.of_finset ⟨a :: s.to_finset.1,
  multiset.nodup_cons_of_nodup (by simp [h]) s.to_finset.2⟩ $ by simp

theorem card_fintype_insert' {a : α} (s : set α) [fintype s] (h : a ∉ s) :
  @fintype.card _ (fintype_insert' s h) = fintype.card s + 1 :=
by rw [fintype_insert', fintype.card_of_finset];
   simp [finset.card, to_finset]; refl

@[simp] theorem card_insert {a : α} (s : set α)
  [fintype s] (h : a ∉ s) {d : fintype.{u} (insert a s : set α)} :
  @fintype.card _ d = fintype.card s + 1 :=
by rw ← card_fintype_insert' s h; congr

lemma card_image_of_inj_on {s : set α} [fintype s]
  {f : α → β} [fintype (f '' s)] (H : ∀x∈s, ∀y∈s, f x = f y → x = y) :
  fintype.card (f '' s) = fintype.card s :=
by haveI := classical.prop_decidable; exact
calc fintype.card (f '' s) = (s.to_finset.image f).card : fintype.card_of_finset' _ (by simp)
... = s.to_finset.card : finset.card_image_of_inj_on
    (λ x hx y hy hxy, H x (mem_to_finset.1 hx) y (mem_to_finset.1 hy) hxy)
... = fintype.card s : (fintype.card_of_finset' _ (λ a, mem_to_finset)).symm

lemma card_image_of_injective (s : set α) [fintype s]
  {f : α → β} [fintype (f '' s)] (H : function.injective f) :
  fintype.card (f '' s) = fintype.card s :=
card_image_of_inj_on $ λ _ _ _ _ h, H h

section

local attribute [instance] decidable_mem_of_fintype

instance fintype_insert [decidable_eq α] (a : α) (s : set α) [fintype s] : fintype (insert a s : set α) :=
if h : a ∈ s then by rwa [insert_eq, union_eq_self_of_subset_left (singleton_subset_iff.2 h)]
else fintype_insert' _ h

end

@[simp] theorem finite_insert (a : α) {s : set α} : finite s → finite (insert a s)
| ⟨h⟩ := ⟨@set.fintype_insert _ (classical.dec_eq α) _ _ h⟩

lemma to_finset_insert [decidable_eq α] {a : α} {s : set α} (hs : finite s) :
  (finite_insert a hs).to_finset = insert a hs.to_finset :=
finset.ext.mpr $ by simp

@[elab_as_eliminator]
theorem finite.induction_on {C : set α → Prop} {s : set α} (h : finite s)
  (H0 : C ∅) (H1 : ∀ {a s}, a ∉ s → finite s → C s → C (insert a s)) : C s :=
let ⟨t⟩ := h in by exactI
match s.to_finset, @mem_to_finset _ s _ with
| ⟨l, nd⟩, al := begin
    change ∀ a, a ∈ l ↔ a ∈ s at al,
    clear _let_match _match t h, revert s nd al,
    refine multiset.induction_on l _ (λ a l IH, _); intros s nd al,
    { rw show s = ∅, from eq_empty_iff_forall_not_mem.2 (by simpa using al),
      exact H0 },
    { rw ← show insert a {x | x ∈ l} = s, from set.ext (by simpa using al),
      cases multiset.nodup_cons.1 nd with m nd',
      refine H1 _ ⟨finset.subtype.fintype ⟨l, nd'⟩⟩ (IH nd' (λ _, iff.rfl)),
      exact m }
  end
end

@[elab_as_eliminator]
theorem finite.dinduction_on {C : ∀s:set α, finite s → Prop} {s : set α} (h : finite s)
  (H0 : C ∅ finite_empty)
  (H1 : ∀ {a s}, a ∉ s → ∀h:finite s, C s h → C (insert a s) (finite_insert a h)) :
  C s h :=
have ∀h:finite s, C s h,
  from finite.induction_on h (assume h, H0) (assume a s has hs ih h, H1 has hs (ih _)),
this h

instance fintype_singleton (a : α) : fintype ({a} : set α) :=
fintype_insert' _ (not_mem_empty _)

@[simp] theorem card_singleton (a : α) :
  fintype.card ({a} : set α) = 1 :=
by rw [show fintype.card ({a} : set α) = _, from
    card_fintype_insert' ∅ (not_mem_empty a)]; refl

@[simp] theorem finite_singleton (a : α) : finite ({a} : set α) :=
⟨set.fintype_singleton _⟩

instance fintype_pure : ∀ a : α, fintype (pure a : set α) :=
set.fintype_singleton

theorem finite_pure (a : α) : finite (pure a : set α) :=
⟨set.fintype_pure a⟩

instance fintype_univ [fintype α] : fintype (@univ α) :=
fintype.of_equiv α $ (equiv.set.univ α).symm

theorem finite_univ [fintype α] : finite (@univ α) := ⟨set.fintype_univ⟩

theorem infinite_univ_iff : (@univ α).infinite ↔ _root_.infinite α :=
⟨λ h₁, ⟨λ h₂, h₁ $ @finite_univ α h₂⟩,
  λ ⟨h₁⟩ ⟨h₂⟩, h₁ $ @fintype.of_equiv _ _ h₂ $ equiv.set.univ _⟩

theorem infinite_univ [h : _root_.infinite α] : infinite (@univ α) :=
infinite_univ_iff.2 h

instance fintype_union [decidable_eq α] (s t : set α) [fintype s] [fintype t] : fintype (s ∪ t : set α) :=
fintype.of_finset (s.to_finset ∪ t.to_finset) $ by simp

theorem finite_union {s t : set α} : finite s → finite t → finite (s ∪ t)
| ⟨hs⟩ ⟨ht⟩ := ⟨@set.fintype_union _ (classical.dec_eq α) _ _ hs ht⟩

instance fintype_sep (s : set α) (p : α → Prop) [fintype s] [decidable_pred p] : fintype ({a ∈ s | p a} : set α) :=
fintype.of_finset (s.to_finset.filter p) $ by simp

instance fintype_inter (s t : set α) [fintype s] [decidable_pred t] : fintype (s ∩ t : set α) :=
set.fintype_sep s t

def fintype_subset (s : set α) {t : set α} [fintype s] [decidable_pred t] (h : t ⊆ s) : fintype t :=
by rw ← inter_eq_self_of_subset_right h; apply_instance

theorem finite_subset {s : set α} : finite s → ∀ {t : set α}, t ⊆ s → finite t
| ⟨hs⟩ t h := ⟨@set.fintype_subset _ _ _ hs (classical.dec_pred t) h⟩

instance fintype_image [decidable_eq β] (s : set α) (f : α → β) [fintype s] : fintype (f '' s) :=
fintype.of_finset (s.to_finset.image f) $ by simp

instance fintype_range [decidable_eq β] (f : α → β) [fintype α] : fintype (range f) :=
fintype.of_finset (finset.univ.image f) $ by simp [range]

theorem finite_range (f : α → β) [fintype α] : finite (range f) :=
by haveI := classical.dec_eq β; exact ⟨by apply_instance⟩

theorem finite_image {s : set α} (f : α → β) : finite s → finite (f '' s)
| ⟨h⟩ := ⟨@set.fintype_image _ _ (classical.dec_eq β) _ _ h⟩

instance fintype_map {α β} [decidable_eq β] :
  ∀ (s : set α) (f : α → β) [fintype s], fintype (f <$> s) := set.fintype_image

theorem finite_map {α β} {s : set α} :
  ∀ (f : α → β), finite s → finite (f <$> s) := finite_image

def fintype_of_fintype_image (s : set α)
  {f : α → β} {g} (I : is_partial_inv f g) [fintype (f '' s)] : fintype s :=
fintype.of_finset ⟨_, @multiset.nodup_filter_map β α g _
  (@injective_of_partial_inv_right _ _ f g I) (f '' s).to_finset.2⟩ $ λ a,
begin
  suffices : (∃ b x, f x = b ∧ g b = some a ∧ x ∈ s) ↔ a ∈ s,
  by simpa [exists_and_distrib_left.symm, and.comm, and.left_comm, and.assoc],
  rw exists_swap,
  suffices : (∃ x, x ∈ s ∧ g (f x) = some a) ↔ a ∈ s, {simpa [and.comm, and.left_comm, and.assoc]},
  simp [I _, (injective_of_partial_inv I).eq_iff]
end

theorem finite_of_finite_image_on {s : set α} {f : α → β} (hi : set.inj_on f s) :
  finite (f '' s) → finite s | ⟨h⟩ :=
⟨@fintype.of_injective _ _ h (λa:s, ⟨f a.1, mem_image_of_mem f a.2⟩) $
  assume a b eq, subtype.eq $ hi a.2 b.2 $ subtype.ext.1 eq⟩

theorem finite_image_iff_on {s : set α} {f : α → β} (hi : inj_on f s) :
  finite (f '' s) ↔ finite s :=
⟨finite_of_finite_image_on hi, finite_image _⟩

theorem finite_of_finite_image {s : set α} {f : α → β} (I : set.inj_on f s) :
  finite (f '' s) → finite s :=
finite_of_finite_image_on I

theorem finite_preimage {s : set β} {f : α → β}
  (I : set.inj_on f (f⁻¹' s)) (h : finite s) : finite (f ⁻¹' s) :=
finite_of_finite_image I (finite_subset h (image_preimage_subset f s))

instance fintype_Union [decidable_eq α] {ι : Type*} [fintype ι]
  (f : ι → set α) [∀ i, fintype (f i)] : fintype (⋃ i, f i) :=
fintype.of_finset (finset.univ.bind (λ i, (f i).to_finset)) $ by simp

theorem finite_Union {ι : Type*} [fintype ι] {f : ι → set α} (H : ∀i, finite (f i)) : finite (⋃ i, f i) :=
⟨@set.fintype_Union _ (classical.dec_eq α) _ _ _ (λ i, finite.fintype (H i))⟩

def fintype_bUnion [decidable_eq α] {ι : Type*} {s : set ι} [fintype s]
  (f : ι → set α) (H : ∀ i ∈ s, fintype (f i)) : fintype (⋃ i ∈ s, f i) :=
by rw bUnion_eq_Union; exact
@set.fintype_Union _ _ _ _ _ (by rintro ⟨i, hi⟩; exact H i hi)

instance fintype_bUnion' [decidable_eq α] {ι : Type*} {s : set ι} [fintype s]
  (f : ι → set α) [H : ∀ i, fintype (f i)] : fintype (⋃ i ∈ s, f i) :=
fintype_bUnion _ (λ i _, H i)

theorem finite_sUnion {s : set (set α)} (h : finite s) (H : ∀t∈s, finite t) : finite (⋃₀ s) :=
by rw sUnion_eq_Union; haveI := finite.fintype h;
   apply finite_Union; simpa using H

theorem finite_bUnion {α} {ι : Type*} {s : set ι} {f : ι → set α} :
  finite s → (∀i, finite (f i)) → finite (⋃ i∈s, f i)
| ⟨hs⟩ h := by rw [bUnion_eq_Union]; exactI finite_Union (λ i, h _)

theorem finite_bUnion' {α} {ι : Type*} {s : set ι} (f : ι → set α) :
  finite s → (∀i ∈ s, finite (f i)) → finite (⋃ i∈s, f i)
| ⟨hs⟩ h := by { rw [bUnion_eq_Union], exactI finite_Union (λ i, h i.1 i.2) }

instance fintype_lt_nat (n : ℕ) : fintype {i | i < n} :=
fintype.of_finset (finset.range n) $ by simp

instance fintype_le_nat (n : ℕ) : fintype {i | i ≤ n} :=
by simpa [nat.lt_succ_iff] using set.fintype_lt_nat (n+1)

lemma finite_le_nat (n : ℕ) : finite {i | i ≤ n} := ⟨set.fintype_le_nat _⟩

lemma finite_lt_nat (n : ℕ) : finite {i | i < n} := ⟨set.fintype_lt_nat _⟩

instance fintype_prod (s : set α) (t : set β) [fintype s] [fintype t] : fintype (set.prod s t) :=
fintype.of_finset (s.to_finset.product t.to_finset) $ by simp

lemma finite_prod {s : set α} {t : set β} : finite s → finite t → finite (set.prod s t)
| ⟨hs⟩ ⟨ht⟩ := by exactI ⟨set.fintype_prod s t⟩

def fintype_bind {α β} [decidable_eq β] (s : set α) [fintype s]
  (f : α → set β) (H : ∀ a ∈ s, fintype (f a)) : fintype (s >>= f) :=
set.fintype_bUnion _ H

instance fintype_bind' {α β} [decidable_eq β] (s : set α) [fintype s]
  (f : α → set β) [H : ∀ a, fintype (f a)] : fintype (s >>= f) :=
fintype_bind _ _ (λ i _, H i)

theorem finite_bind {α β} {s : set α} {f : α → set β} :
  finite s → (∀ a ∈ s, finite (f a)) → finite (s >>= f)
| ⟨hs⟩ H := ⟨@fintype_bind _ _ (classical.dec_eq β) _ hs _ (λ a ha, (H a ha).fintype)⟩

instance fintype_seq {α β : Type u} [decidable_eq β]
  (f : set (α → β)) (s : set α) [fintype f] [fintype s] :
  fintype (f <*> s) :=
by rw seq_eq_bind_map; apply set.fintype_bind'

theorem finite_seq {α β : Type u} {f : set (α → β)} {s : set α} :
  finite f → finite s → finite (f <*> s)
| ⟨hf⟩ ⟨hs⟩ := by { haveI := classical.dec_eq β, exactI ⟨set.fintype_seq _ _⟩ }

/-- There are finitely many subsets of a given finite set -/
lemma finite_subsets_of_finite {α : Type u} {a : set α} (h : finite a) : finite {b | b ⊆ a} :=
begin
  -- we just need to translate the result, already known for finsets,
  -- to the language of finite sets
  let s := coe '' ((finset.powerset (finite.to_finset h)).to_set),
  have : finite s := finite_image _ (finite_mem_finset _),
  have : {b | b ⊆ a} ⊆ s :=
  begin
    assume b hb,
    rw [set.mem_image],
    rw [set.mem_set_of_eq] at hb,
    let b' : finset α := finite.to_finset (finite_subset h hb),
    have : b' ∈ (finset.powerset (finite.to_finset h)).to_set :=
      show b' ∈ (finset.powerset (finite.to_finset h)),
        by simp [b', finset.subset_iff]; exact hb,
    have : coe b' = b := by ext; simp,
    exact ⟨b', by assumption, by assumption⟩
  end,
  exact finite_subset ‹finite s› this
end

lemma exists_min [decidable_linear_order β] (s : set α) (f : α → β) (h1 : finite s) :
  s.nonempty → ∃ a ∈ s, ∀ b ∈ s, f a ≤ f b
| ⟨x, hx⟩ := by simpa only [exists_prop, finite.mem_to_finset]
  using (finite.to_finset h1).exists_min f ⟨x, finite.mem_to_finset.2 hx⟩

end set

namespace finset
variables [decidable_eq β]
variables {s t u : finset α} {f : α → β} {a : α}

lemma finite_to_set (s : finset α) : set.finite (↑s : set α) :=
set.finite_mem_finset s

@[simp] lemma coe_bind {f : α → finset β} : ↑(s.bind f) = (⋃x ∈ (↑s : set α), ↑(f x) : set β) :=
by simp [set.ext_iff]

@[simp] lemma coe_to_finset {s : set α} {hs : set.finite s} : ↑(hs.to_finset) = s :=
by simp [set.ext_iff]

@[simp] lemma coe_to_finset' (s : set α) [fintype s] : (↑s.to_finset : set α) = s :=
by ext; simp

end finset

namespace set

lemma finite_subset_Union {s : set α} (hs : finite s)
  {ι} {t : ι → set α} (h : s ⊆ ⋃ i, t i) : ∃ I : set ι, finite I ∧ s ⊆ ⋃ i ∈ I, t i :=
begin
  unfreezeI, cases hs,
  choose f hf using show ∀ x : s, ∃ i, x.1 ∈ t i, {simpa [subset_def] using h},
  refine ⟨range f, finite_range f, _⟩,
  rintro x hx,
  simp,
  exact ⟨x, ⟨hx, hf _⟩⟩,
end

lemma finite_range_ite {p : α → Prop} [decidable_pred p] {f g : α → β} (hf : finite (range f))
  (hg : finite (range g)) : finite (range (λ x, if p x then f x else g x)) :=
finite_subset (finite_union hf hg) range_ite_subset

lemma finite_range_const {c : β} : finite (range (λ x : α, c)) :=
finite_subset (finite_singleton c) range_const_subset

lemma range_find_greatest_subset {P : α → ℕ → Prop} [∀ x, decidable_pred (P x)] {b : ℕ}:
  range (λ x, nat.find_greatest (P x) b) ⊆ ↑(finset.range (b + 1)) :=
by { rw range_subset_iff, assume x, simp [nat.lt_succ_iff, nat.find_greatest_le] }

lemma finite_range_find_greatest {P : α → ℕ → Prop} [∀ x, decidable_pred (P x)] {b : ℕ} :
  finite (range (λ x, nat.find_greatest (P x) b)) :=
finite_subset (finset.finite_to_set $ finset.range (b + 1)) range_find_greatest_subset

lemma card_lt_card {s t : set α} [fintype s] [fintype t] (h : s ⊂ t) :
  fintype.card s < fintype.card t :=
begin
  haveI := classical.prop_decidable,
  rw [← finset.coe_to_finset' s, ← finset.coe_to_finset' t, finset.coe_ssubset] at h,
  rw [fintype.card_of_finset' _ (λ x, mem_to_finset),
      fintype.card_of_finset' _ (λ x, mem_to_finset)],
  exact finset.card_lt_card h,
end

lemma card_le_of_subset {s t : set α} [fintype s] [fintype t] (hsub : s ⊆ t) :
  fintype.card s ≤ fintype.card t :=
calc fintype.card s = s.to_finset.card : fintype.card_of_finset' _ (by simp)
... ≤ t.to_finset.card : finset.card_le_of_subset (λ x hx, by simp [set.subset_def, *] at *)
... = fintype.card t : eq.symm (fintype.card_of_finset' _ (by simp))

lemma eq_of_subset_of_card_le {s t : set α} [fintype s] [fintype t]
   (hsub : s ⊆ t) (hcard : fintype.card t ≤ fintype.card s) : s = t :=
(eq_or_ssubset_of_subset hsub).elim id
  (λ h, absurd hcard $ not_le_of_lt $ card_lt_card h)

lemma card_range_of_injective [fintype α] {f : α → β} (hf : injective f)
  [fintype (range f)] : fintype.card (range f) = fintype.card α :=
eq.symm $ fintype.card_congr (@equiv.of_bijective  _ _ (λ a : α, show range f, from ⟨f a, a, rfl⟩)
  ⟨λ x y h, hf $ subtype.mk.inj h, λ b, let ⟨a, ha⟩ := b.2 in ⟨a, by simp *⟩⟩)

lemma finite.exists_maximal_wrt [partial_order β] (f : α → β) (s : set α) (h : set.finite s) :
  s.nonempty → ∃a∈s, ∀a'∈s, f a ≤ f a' → f a = f a' :=
begin
  classical,
  refine h.induction_on _ _,
  { assume h, exact absurd h empty_not_nonempty },
  assume a s his _ ih _,
  cases s.eq_empty_or_nonempty with h h,
  { use a, simp [h] },
  rcases ih h with ⟨b, hb, ih⟩,
  by_cases f b ≤ f a,
  { refine ⟨a, set.mem_insert _ _, assume c hc hac, le_antisymm hac _⟩,
    rcases set.mem_insert_iff.1 hc with rfl | hcs,
    { refl },
    { rwa [← ih c hcs (le_trans h hac)] } },
  { refine ⟨b, set.mem_insert_of_mem _ hb, assume c hc hbc, _⟩,
    rcases set.mem_insert_iff.1 hc with rfl | hcs,
    { exact (h hbc).elim },
    { exact ih c hcs hbc } }
end

section

local attribute [instance, priority 1] classical.prop_decidable

<<<<<<< HEAD
lemma to_finset_inter {α : Type*} [fintype α] (s t : set α) [decidable_eq α] :
=======
lemma to_finset_inter {α : Type*} [fintype α] (s t : set α) :
>>>>>>> 36bd996e
  (s ∩ t).to_finset = s.to_finset ∩ t.to_finset :=
by ext; simp

end

section

variables [semilattice_sup α] [nonempty α] {s : set α}

/--A finite set is bounded above.-/
lemma bdd_above_finite (hs : finite s) : bdd_above s :=
finite.induction_on hs bdd_above_empty $ λ a s _ _ h, h.insert a

/--A finite union of sets which are all bounded above is still bounded above.-/
lemma bdd_above_finite_union {I : set β} {S : β → set α} (H : finite I) :
  (bdd_above (⋃i∈I, S i)) ↔ (∀i ∈ I, bdd_above (S i)) :=
finite.induction_on H
  (by simp only [bUnion_empty, bdd_above_empty, ball_empty_iff])
  (λ a s ha _ hs, by simp only [bUnion_insert, ball_insert_iff, bdd_above_union, hs])

end

section

variables [semilattice_inf α] [nonempty α] {s : set α}

/--A finite set is bounded below.-/
lemma bdd_below_finite (hs : finite s) : bdd_below s :=
finite.induction_on hs bdd_below_empty $ λ a s _ _ h, h.insert a

/--A finite union of sets which are all bounded below is still bounded below.-/
lemma bdd_below_finite_union {I : set β} {S : β → set α} (H : finite I) :
  (bdd_below (⋃i∈I, S i)) ↔ (∀i ∈ I, bdd_below (S i)) :=
@bdd_above_finite_union (order_dual α) _ _ _ _ _ H

end

end set

namespace finset

section preimage

noncomputable def preimage {f : α → β} (s : finset β)
  (hf : set.inj_on f (f ⁻¹' ↑s)) : finset α :=
set.finite.to_finset (set.finite_preimage hf (set.finite_mem_finset s))

@[simp] lemma mem_preimage {f : α → β} {s : finset β} {hf : set.inj_on f (f ⁻¹' ↑s)} {x : α} :
  x ∈ preimage s hf ↔ f x ∈ s :=
by simp [preimage]

@[simp] lemma coe_preimage {f : α → β} (s : finset β)
  (hf : set.inj_on f (f ⁻¹' ↑s)) : (↑(preimage s hf) : set α) = f ⁻¹' ↑s :=
by simp [set.ext_iff]

lemma image_preimage [decidable_eq β] (f : α → β) (s : finset β)
  (hf : set.bij_on f (f ⁻¹' s.to_set) s.to_set) :
  image f (preimage s hf.inj_on) = s :=
finset.coe_inj.1 $
suffices f '' (f ⁻¹' ↑s) = ↑s, by simpa,
(set.subset.antisymm (image_preimage_subset _ _) hf.2.2)

end preimage

@[to_additive]
lemma prod_preimage [comm_monoid β] (f : α → γ) (s : finset γ)
  (hf : set.bij_on f (f ⁻¹' ↑s) ↑s) (g : γ → β) :
  (preimage s hf.inj_on).prod (g ∘ f) = s.prod g :=
by classical;
calc
  (preimage s hf.inj_on).prod (g ∘ f)
      = (image f (preimage s hf.inj_on)).prod g :
          begin
            rw prod_image,
            intros x hx y hy hxy,
            apply hf.inj_on,
            repeat { try { rw mem_preimage at hx hy,
                          rw [set.mem_preimage, mem_coe] },
                    assumption },
          end
  ... = s.prod g : by rw [image_preimage]

/-- A finset is bounded above. -/
lemma bdd_above [semilattice_sup α] [nonempty α] (s : finset α) : bdd_above (↑s : set α) :=
set.bdd_above_finite (finset.finite_to_set s)

/-- A finset is bounded below. -/
lemma bdd_below [semilattice_inf α] [nonempty α] (s : finset α) : bdd_below (↑s : set α) :=
set.bdd_below_finite (finset.finite_to_set s)

end finset

lemma fintype.exists_max [fintype α] [nonempty α]
  {β : Type*} [linear_order β] (f : α → β) :
  ∃ x₀ : α, ∀ x, f x ≤ f x₀ :=
begin
  rcases set.finite_univ.exists_maximal_wrt f _ univ_nonempty with ⟨x, _, hx⟩,
  exact ⟨x, λ y, (le_total (f x) (f y)).elim (λ h, ge_of_eq $ hx _ trivial h) id⟩
end<|MERGE_RESOLUTION|>--- conflicted
+++ resolved
@@ -434,11 +434,7 @@
 
 local attribute [instance, priority 1] classical.prop_decidable
 
-<<<<<<< HEAD
-lemma to_finset_inter {α : Type*} [fintype α] (s t : set α) [decidable_eq α] :
-=======
 lemma to_finset_inter {α : Type*} [fintype α] (s t : set α) :
->>>>>>> 36bd996e
   (s ∩ t).to_finset = s.to_finset ∩ t.to_finset :=
 by ext; simp
 
