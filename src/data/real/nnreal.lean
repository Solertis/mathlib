/-
Copyright (c) 2018 Johan Commelin. All rights reserved.
Released under Apache 2.0 license as described in the file LICENSE.
Authors: Johan Commelin
-/
import algebra.linear_ordered_comm_group_with_zero
import algebra.big_operators.ring
import data.real.basic
import algebra.indicator_function
import algebra.algebra.basic

/-!
# Nonnegative real numbers

In this file we define `nnreal` (notation: `ℝ≥0`) to be the type of non-negative real numbers,
a.k.a. the interval `[0, ∞)`. We also define the following operations and structures on `ℝ≥0`:

* the order on `ℝ≥0` is the restriction of the order on `ℝ`; these relations define a conditionally
  complete linear order with a bottom element, `conditionally_complete_linear_order_bot`;

* `a + b` and `a * b` are the restrictions of addition and multiplication of real numbers to `ℝ≥0`;
  these operations together with `0 = ⟨0, _⟩` and `1 = ⟨1, _⟩` turn `ℝ≥0` into a linear ordered
  archimedean commutative semifield; we have no typeclass for this in `mathlib` yet, so we define
  the following instances instead:

  - `linear_ordered_semiring ℝ≥0`;
  - `comm_semiring ℝ≥0`;
  - `canonically_ordered_comm_semiring ℝ≥0`;
  - `linear_ordered_comm_group_with_zero ℝ≥0`;
  - `archimedean ℝ≥0`.

* `real.to_nnreal x` is defined as `⟨max x 0, _⟩`, i.e. `↑(real.to_nnreal x) = x` when `0 ≤ x` and
  `↑(real.to_nnreal x) = 0` otherwise.

We also define an instance `can_lift ℝ ℝ≥0`. This instance can be used by the `lift` tactic to
replace `x : ℝ` and `hx : 0 ≤ x` in the proof context with `x : ℝ≥0` while replacing all occurences
of `x` with `↑x`. This tactic also works for a function `f : α → ℝ` with a hypothesis
`hf : ∀ x, 0 ≤ f x`.

## Notations

This file defines `ℝ≥0` as a localized notation for `nnreal`.
-/

noncomputable theory

open_locale classical big_operators

/-- Nonnegative real numbers. -/
def nnreal := {r : ℝ // 0 ≤ r}
localized "notation ` ℝ≥0 ` := nnreal" in nnreal

namespace nnreal

instance : has_coe ℝ≥0 ℝ := ⟨subtype.val⟩

/- Simp lemma to put back `n.val` into the normal form given by the coercion. -/
@[simp] lemma val_eq_coe (n : ℝ≥0) : n.val = n := rfl

instance : can_lift ℝ ℝ≥0 :=
{ coe := coe,
  cond := λ r, 0 ≤ r,
  prf := λ x hx, ⟨⟨x, hx⟩, rfl⟩ }

protected lemma eq {n m : ℝ≥0} : (n : ℝ) = (m : ℝ) → n = m := subtype.eq

protected lemma eq_iff {n m : ℝ≥0} : (n : ℝ) = (m : ℝ) ↔ n = m :=
iff.intro nnreal.eq (congr_arg coe)

lemma ne_iff {x y : ℝ≥0} : (x : ℝ) ≠ (y : ℝ) ↔ x ≠ y :=
not_iff_not_of_iff $ nnreal.eq_iff

/-- Reinterpret a real number `r` as a non-negative real number. Returns `0` if `r < 0`. -/
def _root_.real.to_nnreal (r : ℝ) : ℝ≥0 := ⟨max r 0, le_max_right _ _⟩

lemma _root_.real.coe_to_nnreal (r : ℝ) (hr : 0 ≤ r) : (real.to_nnreal r : ℝ) = r :=
max_eq_left hr

lemma _root_.real.le_coe_to_nnreal (r : ℝ) : r ≤ real.to_nnreal r :=
le_max_left r 0

lemma coe_nonneg (r : ℝ≥0) : (0 : ℝ) ≤ r := r.2
@[norm_cast]
theorem coe_mk (a : ℝ) (ha) : ((⟨a, ha⟩ : ℝ≥0) : ℝ) = a := rfl

instance : has_zero ℝ≥0  := ⟨⟨0, le_refl 0⟩⟩
instance : has_one ℝ≥0   := ⟨⟨1, zero_le_one⟩⟩
instance : has_add ℝ≥0   := ⟨λa b, ⟨a + b, add_nonneg a.2 b.2⟩⟩
instance : has_sub ℝ≥0   := ⟨λa b, real.to_nnreal (a - b)⟩
instance : has_mul ℝ≥0   := ⟨λa b, ⟨a * b, mul_nonneg a.2 b.2⟩⟩
instance : has_inv ℝ≥0   := ⟨λa, ⟨(a.1)⁻¹, inv_nonneg.2 a.2⟩⟩
instance : has_div ℝ≥0   := ⟨λa b, ⟨a / b, div_nonneg a.2 b.2⟩⟩
instance : has_le ℝ≥0    := ⟨λ r s, (r:ℝ) ≤ s⟩
instance : has_bot ℝ≥0   := ⟨0⟩
instance : inhabited ℝ≥0 := ⟨0⟩

protected lemma coe_injective : function.injective (coe : ℝ≥0 → ℝ) := subtype.coe_injective
@[simp, norm_cast] protected lemma coe_eq {r₁ r₂ : ℝ≥0} : (r₁ : ℝ) = r₂ ↔ r₁ = r₂ :=
nnreal.coe_injective.eq_iff
@[simp, norm_cast] protected lemma coe_zero : ((0 : ℝ≥0) : ℝ) = 0 := rfl
@[simp, norm_cast] protected lemma coe_one  : ((1 : ℝ≥0) : ℝ) = 1 := rfl
@[simp, norm_cast] protected lemma coe_add (r₁ r₂ : ℝ≥0) : ((r₁ + r₂ : ℝ≥0) : ℝ) = r₁ + r₂ := rfl
@[simp, norm_cast] protected lemma coe_mul (r₁ r₂ : ℝ≥0) : ((r₁ * r₂ : ℝ≥0) : ℝ) = r₁ * r₂ := rfl
@[simp, norm_cast] protected lemma coe_inv (r : ℝ≥0) : ((r⁻¹ : ℝ≥0) : ℝ) = r⁻¹ := rfl
@[simp, norm_cast] protected lemma coe_div (r₁ r₂ : ℝ≥0) : ((r₁ / r₂ : ℝ≥0) : ℝ) = r₁ / r₂ := rfl
@[simp, norm_cast] protected lemma coe_bit0 (r : ℝ≥0) : ((bit0 r : ℝ≥0) : ℝ) = bit0 r := rfl
@[simp, norm_cast] protected lemma coe_bit1 (r : ℝ≥0) : ((bit1 r : ℝ≥0) : ℝ) = bit1 r := rfl

@[simp, norm_cast] protected lemma coe_sub {r₁ r₂ : ℝ≥0} (h : r₂ ≤ r₁) :
  ((r₁ - r₂ : ℝ≥0) : ℝ) = r₁ - r₂ :=
max_eq_left $ le_sub.2 $ by simp [show (r₂ : ℝ) ≤ r₁, from h]

-- TODO: setup semifield!
@[simp] protected lemma coe_eq_zero (r : ℝ≥0) : ↑r = (0 : ℝ) ↔ r = 0 := by norm_cast
lemma coe_ne_zero {r : ℝ≥0} : (r : ℝ) ≠ 0 ↔ r ≠ 0 := by norm_cast

instance : comm_semiring ℝ≥0 :=
{ zero := 0,
  add := (+),
  one := 1,
  mul := (*),
  .. nnreal.coe_injective.comm_semiring _ rfl rfl (λ _ _, rfl) (λ _ _, rfl) }

/-- Coercion `ℝ≥0 → ℝ` as a `ring_hom`. -/
def to_real_hom : ℝ≥0 →+* ℝ :=
⟨coe, nnreal.coe_one, nnreal.coe_mul, nnreal.coe_zero, nnreal.coe_add⟩

/-- The real numbers are an algebra over the non-negative reals. -/
instance : algebra ℝ≥0 ℝ := to_real_hom.to_algebra

@[simp] lemma coe_to_real_hom : ⇑to_real_hom = coe := rfl

instance : comm_group_with_zero ℝ≥0 :=
{ zero := 0,
  mul := (*),
  one := 1,
  inv := has_inv.inv,
  div := (/),
  .. nnreal.coe_injective.comm_group_with_zero _ rfl rfl (λ _ _, rfl) (λ _, rfl) (λ _ _, rfl) }

@[simp, norm_cast] lemma coe_indicator {α} (s : set α) (f : α → ℝ≥0) (a : α) :
  ((s.indicator f a : ℝ≥0) : ℝ) = s.indicator (λ x, f x) a :=
(to_real_hom : ℝ≥0 →+ ℝ).map_indicator _ _ _

@[simp, norm_cast] lemma coe_pow (r : ℝ≥0) (n : ℕ) : ((r^n : ℝ≥0) : ℝ) = r^n :=
to_real_hom.map_pow r n

@[norm_cast] lemma coe_list_sum (l : list ℝ≥0) :
  ((l.sum : ℝ≥0) : ℝ) = (l.map coe).sum :=
to_real_hom.map_list_sum l

@[norm_cast] lemma coe_list_prod (l : list ℝ≥0) :
  ((l.prod : ℝ≥0) : ℝ) = (l.map coe).prod :=
to_real_hom.map_list_prod l

@[norm_cast] lemma coe_multiset_sum (s : multiset ℝ≥0) :
  ((s.sum : ℝ≥0) : ℝ) = (s.map coe).sum :=
to_real_hom.map_multiset_sum s

@[norm_cast] lemma coe_multiset_prod (s : multiset ℝ≥0) :
  ((s.prod : ℝ≥0) : ℝ) = (s.map coe).prod :=
to_real_hom.map_multiset_prod s

@[norm_cast] lemma coe_sum {α} {s : finset α} {f : α → ℝ≥0} :
  ↑(∑ a in s, f a) = ∑ a in s, (f a : ℝ) :=
to_real_hom.map_sum _ _

lemma _root_.real.to_nnreal_sum_of_nonneg {α} {s : finset α} {f : α → ℝ}
  (hf : ∀ a, a ∈ s → 0 ≤ f a) :
  real.to_nnreal (∑ a in s, f a) = ∑ a in s, real.to_nnreal (f a) :=
begin
  rw [←nnreal.coe_eq, nnreal.coe_sum, real.coe_to_nnreal _ (finset.sum_nonneg hf)],
  exact finset.sum_congr rfl (λ x hxs, by rw real.coe_to_nnreal _ (hf x hxs)),
end

@[norm_cast] lemma coe_prod {α} {s : finset α} {f : α → ℝ≥0} :
  ↑(∏ a in s, f a) = ∏ a in s, (f a : ℝ) :=
to_real_hom.map_prod _ _

lemma _root_.real.to_nnreal_prod_of_nonneg {α} {s : finset α} {f : α → ℝ}
  (hf : ∀ a, a ∈ s → 0 ≤ f a) :
  real.to_nnreal (∏ a in s, f a) = ∏ a in s, real.to_nnreal (f a) :=
begin
  rw [←nnreal.coe_eq, nnreal.coe_prod, real.coe_to_nnreal _ (finset.prod_nonneg hf)],
  exact finset.prod_congr rfl (λ x hxs, by rw real.coe_to_nnreal _ (hf x hxs)),
end

@[norm_cast] lemma nsmul_coe (r : ℝ≥0) (n : ℕ) : ↑(n • r) = n • (r:ℝ) :=
to_real_hom.to_add_monoid_hom.map_nsmul _ _

@[simp, norm_cast] protected lemma coe_nat_cast (n : ℕ) : (↑(↑n : ℝ≥0) : ℝ) = n :=
to_real_hom.map_nat_cast n

instance : linear_order ℝ≥0 :=
linear_order.lift (coe : ℝ≥0 → ℝ) nnreal.coe_injective

@[simp, norm_cast] protected lemma coe_le_coe {r₁ r₂ : ℝ≥0} : (r₁ : ℝ) ≤ r₂ ↔ r₁ ≤ r₂ := iff.rfl
@[simp, norm_cast] protected lemma coe_lt_coe {r₁ r₂ : ℝ≥0} : (r₁ : ℝ) < r₂ ↔ r₁ < r₂ := iff.rfl
@[simp, norm_cast] protected lemma coe_pos {r : ℝ≥0} : (0 : ℝ) < r ↔ 0 < r := iff.rfl

protected lemma coe_mono : monotone (coe : ℝ≥0 → ℝ) := λ _ _, nnreal.coe_le_coe.2

protected lemma _root_.real.to_nnreal_mono : monotone real.to_nnreal :=
λ x y h, max_le_max h (le_refl 0)

@[simp] lemma _root_.real.to_nnreal_coe {r : ℝ≥0} : real.to_nnreal r = r :=
nnreal.eq $ max_eq_left r.2

@[simp] lemma mk_coe_nat (n : ℕ) : @eq ℝ≥0 (⟨(n : ℝ), n.cast_nonneg⟩ : ℝ≥0) n :=
nnreal.eq (nnreal.coe_nat_cast n).symm

@[simp] lemma to_nnreal_coe_nat (n : ℕ) : real.to_nnreal n = n :=
nnreal.eq $ by simp [real.coe_to_nnreal]

/-- `real.to_nnreal` and `coe : ℝ≥0 → ℝ` form a Galois insertion. -/
protected def gi : galois_insertion real.to_nnreal coe :=
galois_insertion.monotone_intro nnreal.coe_mono real.to_nnreal_mono
  real.le_coe_to_nnreal (λ _, real.to_nnreal_coe)

instance : order_bot ℝ≥0 :=
{ bot := ⊥, bot_le := assume ⟨a, h⟩, h, .. nnreal.linear_order }

instance : canonically_linear_ordered_add_monoid ℝ≥0 :=
{ add_le_add_left       := assume a b h c,
    nnreal.coe_le_coe.mp $ (add_le_add_left (nnreal.coe_le_coe.mpr h) c),
  lt_of_add_lt_add_left := assume a b c bc,
    nnreal.coe_lt_coe.mp $ lt_of_add_lt_add_left (nnreal.coe_lt_coe.mpr bc),
  le_iff_exists_add     := assume ⟨a, ha⟩ ⟨b, hb⟩,
    iff.intro
      (assume h : a ≤ b,
<<<<<<< HEAD
        ⟨⟨b - a, le_sub_iff_add_le.2 $ by simp [h]⟩,
=======
        ⟨⟨b - a, le_sub_iff_add_le.2 $ (zero_add _).le.trans h⟩,
>>>>>>> 466dda7a
          nnreal.eq $ show b = a + (b - a), from (add_sub_cancel'_right _ _).symm⟩)
      (assume ⟨⟨c, hc⟩, eq⟩, eq.symm ▸ show a ≤ a + c, from (le_add_iff_nonneg_right a).2 hc),
  ..nnreal.comm_semiring,
  ..nnreal.order_bot,
  ..nnreal.linear_order }

instance : distrib_lattice ℝ≥0 := by apply_instance

instance : semilattice_inf_bot ℝ≥0 :=
{ .. nnreal.order_bot, .. nnreal.distrib_lattice }

instance : semilattice_sup_bot ℝ≥0 :=
{ .. nnreal.order_bot, .. nnreal.distrib_lattice }

instance : linear_ordered_semiring ℝ≥0 :=
{ add_left_cancel            := assume a b c h, nnreal.eq $
    @add_left_cancel ℝ _ a b c (nnreal.eq_iff.2 h),
  le_of_add_le_add_left      := assume a b c, @le_of_add_le_add_left ℝ _ _ _ a b c,
  mul_lt_mul_of_pos_left     := assume a b c, @mul_lt_mul_of_pos_left ℝ _ a b c,
  mul_lt_mul_of_pos_right    := assume a b c, @mul_lt_mul_of_pos_right ℝ _ a b c,
  zero_le_one                := @zero_le_one ℝ _,
  exists_pair_ne             := ⟨0, 1, ne_of_lt (@zero_lt_one ℝ _ _)⟩,
  .. nnreal.canonically_linear_ordered_add_monoid,
  .. nnreal.comm_semiring, }

instance : linear_ordered_comm_group_with_zero ℝ≥0 :=
{ mul_le_mul_left := assume a b h c, mul_le_mul (le_refl c) h (zero_le a) (zero_le c),
  zero_le_one := zero_le 1,
  .. nnreal.linear_ordered_semiring,
  .. nnreal.comm_group_with_zero }

instance : canonically_ordered_comm_semiring ℝ≥0 :=
{ .. nnreal.canonically_linear_ordered_add_monoid,
  .. nnreal.comm_semiring,
  .. (show no_zero_divisors ℝ≥0, by apply_instance),
  .. nnreal.comm_group_with_zero }

instance : densely_ordered ℝ≥0 :=
⟨assume a b (h : (a : ℝ) < b), let ⟨c, hac, hcb⟩ := exists_between h in
  ⟨⟨c, le_trans a.property $ le_of_lt $ hac⟩, hac, hcb⟩⟩

instance : no_top_order ℝ≥0 :=
⟨assume a, let ⟨b, hb⟩ := no_top (a:ℝ) in ⟨⟨b, le_trans a.property $ le_of_lt $ hb⟩, hb⟩⟩

lemma bdd_above_coe {s : set ℝ≥0} : bdd_above ((coe : ℝ≥0 → ℝ) '' s) ↔ bdd_above s :=
iff.intro
  (assume ⟨b, hb⟩, ⟨real.to_nnreal b, assume ⟨y, hy⟩ hys, show y ≤ max b 0, from
    le_max_left_of_le $ hb $ set.mem_image_of_mem _ hys⟩)
  (assume ⟨b, hb⟩, ⟨b, assume y ⟨x, hx, eq⟩, eq ▸ hb hx⟩)

lemma bdd_below_coe (s : set ℝ≥0) : bdd_below ((coe : ℝ≥0 → ℝ) '' s) :=
⟨0, assume r ⟨q, _, eq⟩, eq ▸ q.2⟩

instance : has_Sup ℝ≥0 :=
⟨λs, ⟨Sup ((coe : ℝ≥0 → ℝ) '' s),
  begin
    cases s.eq_empty_or_nonempty with h h,
    { simp [h, set.image_empty, real.Sup_empty] },
    rcases h with ⟨⟨b, hb⟩, hbs⟩,
    by_cases h' : bdd_above s,
    { exact le_cSup_of_le (bdd_above_coe.2 h') (set.mem_image_of_mem _ hbs) hb },
    { rw [real.Sup_of_not_bdd_above], rwa [bdd_above_coe] }
  end⟩⟩

instance : has_Inf ℝ≥0 :=
⟨λs, ⟨Inf ((coe : ℝ≥0 → ℝ) '' s),
  begin
    cases s.eq_empty_or_nonempty with h h,
    { simp [h, set.image_empty, real.Inf_empty] },
    exact le_cInf (h.image _) (assume r ⟨q, _, eq⟩, eq ▸ q.2)
  end⟩⟩

lemma coe_Sup (s : set ℝ≥0) : (↑(Sup s) : ℝ) = Sup ((coe : ℝ≥0 → ℝ) '' s) := rfl
lemma coe_Inf (s : set ℝ≥0) : (↑(Inf s) : ℝ) = Inf ((coe : ℝ≥0 → ℝ) '' s) := rfl

instance : conditionally_complete_linear_order_bot ℝ≥0 :=
{ Sup     := Sup,
  Inf     := Inf,
  le_cSup := assume s a hs ha, le_cSup (bdd_above_coe.2 hs) (set.mem_image_of_mem _ ha),
  cSup_le := assume s a hs h,show Sup ((coe : ℝ≥0 → ℝ) '' s) ≤ a, from
    cSup_le (by simp [hs]) $ assume r ⟨b, hb, eq⟩, eq ▸ h hb,
  cInf_le := assume s a _ has, cInf_le (bdd_below_coe s) (set.mem_image_of_mem _ has),
  le_cInf := assume s a hs h, show (↑a : ℝ) ≤ Inf ((coe : ℝ≥0 → ℝ) '' s), from
    le_cInf (by simp [hs]) $ assume r ⟨b, hb, eq⟩, eq ▸ h hb,
  cSup_empty := nnreal.eq $ by simp [coe_Sup, real.Sup_empty]; refl,
  decidable_le := begin assume x y, apply classical.dec end,
  .. nnreal.linear_ordered_semiring, .. lattice_of_linear_order,
  .. nnreal.order_bot }

instance : archimedean ℝ≥0 :=
⟨ assume x y pos_y,
  let ⟨n, hr⟩ := archimedean.arch (x:ℝ) (pos_y : (0 : ℝ) < y) in
  ⟨n, show (x:ℝ) ≤ (n • y : ℝ≥0), by simp [*, -nsmul_eq_mul, nsmul_coe]⟩ ⟩

lemma le_of_forall_pos_le_add {a b : ℝ≥0} (h : ∀ε, 0 < ε → a ≤ b + ε) : a ≤ b :=
le_of_forall_le_of_dense $ assume x hxb,
begin
  rcases le_iff_exists_add.1 (le_of_lt hxb) with ⟨ε, rfl⟩,
  exact h _ ((lt_add_iff_pos_right b).1 hxb)
end

-- TODO: generalize to some ordered add_monoids, based on #6145
lemma le_of_add_le_left {a b c : ℝ≥0} (h : a + b ≤ c) : a ≤ c :=
by { refine le_trans _ h, simp }

lemma le_of_add_le_right {a b c : ℝ≥0} (h : a + b ≤ c) : b ≤ c :=
by { refine le_trans _ h, simp }

lemma lt_iff_exists_rat_btwn (a b : ℝ≥0) :
  a < b ↔ (∃q:ℚ, 0 ≤ q ∧ a < real.to_nnreal q ∧ real.to_nnreal q < b) :=
iff.intro
  (assume (h : (↑a:ℝ) < (↑b:ℝ)),
    let ⟨q, haq, hqb⟩ := exists_rat_btwn h in
    have 0 ≤ (q : ℝ), from le_trans a.2 $ le_of_lt haq,
    ⟨q, rat.cast_nonneg.1 this,
      by simp [real.coe_to_nnreal _ this, nnreal.coe_lt_coe.symm, haq, hqb]⟩)
  (assume ⟨q, _, haq, hqb⟩, lt_trans haq hqb)

lemma bot_eq_zero : (⊥ : ℝ≥0) = 0 := rfl

lemma mul_sup (a b c : ℝ≥0) : a * (b ⊔ c) = (a * b) ⊔ (a * c) :=
begin
  cases le_total b c with h h,
  { simp [sup_eq_max, max_eq_right h, max_eq_right (mul_le_mul_of_nonneg_left h (zero_le a))] },
  { simp [sup_eq_max, max_eq_left h, max_eq_left (mul_le_mul_of_nonneg_left h (zero_le a))] },
end

lemma mul_finset_sup {α} {f : α → ℝ≥0} {s : finset α} (r : ℝ≥0) :
  r * s.sup f = s.sup (λa, r * f a) :=
begin
  refine s.induction_on _ _,
  { simp [bot_eq_zero] },
  { assume a s has ih, simp [has, ih, mul_sup], }
end

@[simp, norm_cast] lemma coe_max (x y : ℝ≥0) :
  ((max x y : ℝ≥0) : ℝ) = max (x : ℝ) (y : ℝ) :=
by { delta max, split_ifs; refl }

@[simp, norm_cast] lemma coe_min (x y : ℝ≥0) :
  ((min x y : ℝ≥0) : ℝ) = min (x : ℝ) (y : ℝ) :=
by { delta min, split_ifs; refl }

@[simp] lemma zero_le_coe {q : ℝ≥0} : 0 ≤ (q : ℝ) := q.2

end nnreal

namespace real

section to_nnreal

@[simp] lemma to_nnreal_zero : real.to_nnreal 0 = 0 :=
by simp [real.to_nnreal]; refl

@[simp] lemma to_nnreal_one : real.to_nnreal 1 = 1 :=
by simp [real.to_nnreal, max_eq_left (zero_le_one : (0 :ℝ) ≤ 1)]; refl

@[simp] lemma to_nnreal_pos {r : ℝ} : 0 < real.to_nnreal r ↔ 0 < r :=
by simp [real.to_nnreal, nnreal.coe_lt_coe.symm, lt_irrefl]

@[simp] lemma to_nnreal_eq_zero {r : ℝ} : real.to_nnreal r = 0 ↔ r ≤ 0 :=
by simpa [-to_nnreal_pos] using (not_iff_not.2 (@to_nnreal_pos r))

lemma to_nnreal_of_nonpos {r : ℝ} : r ≤ 0 → real.to_nnreal r = 0 :=
to_nnreal_eq_zero.2

@[simp] lemma coe_to_nnreal' (r : ℝ) : (real.to_nnreal r : ℝ) = max r 0 := rfl

@[simp] lemma to_nnreal_le_to_nnreal_iff {r p : ℝ} (hp : 0 ≤ p) :
  real.to_nnreal r ≤ real.to_nnreal p ↔ r ≤ p :=
by simp [nnreal.coe_le_coe.symm, real.to_nnreal, hp]

@[simp] lemma to_nnreal_lt_to_nnreal_iff' {r p : ℝ} :
  real.to_nnreal r < real.to_nnreal p ↔ r < p ∧ 0 < p :=
by simp [nnreal.coe_lt_coe.symm, real.to_nnreal, lt_irrefl]

lemma to_nnreal_lt_to_nnreal_iff {r p : ℝ} (h : 0 < p) :
  real.to_nnreal r < real.to_nnreal p ↔ r < p :=
to_nnreal_lt_to_nnreal_iff'.trans (and_iff_left h)

lemma to_nnreal_lt_to_nnreal_iff_of_nonneg {r p : ℝ} (hr : 0 ≤ r) :
  real.to_nnreal r < real.to_nnreal p ↔ r < p :=
to_nnreal_lt_to_nnreal_iff'.trans ⟨and.left, λ h, ⟨h, lt_of_le_of_lt hr h⟩⟩

@[simp] lemma to_nnreal_add {r p : ℝ} (hr : 0 ≤ r) (hp : 0 ≤ p) :
  real.to_nnreal (r + p) = real.to_nnreal r + real.to_nnreal p :=
nnreal.eq $ by simp [real.to_nnreal, hr, hp, add_nonneg]

lemma to_nnreal_add_to_nnreal {r p : ℝ} (hr : 0 ≤ r) (hp : 0 ≤ p) :
  real.to_nnreal r + real.to_nnreal p = real.to_nnreal (r + p) :=
(real.to_nnreal_add hr hp).symm

lemma to_nnreal_le_to_nnreal {r p : ℝ} (h : r ≤ p) :
  real.to_nnreal r ≤ real.to_nnreal p :=
real.to_nnreal_mono h

lemma to_nnreal_add_le {r p : ℝ} :
  real.to_nnreal (r + p) ≤ real.to_nnreal r + real.to_nnreal p :=
nnreal.coe_le_coe.1 $ max_le (add_le_add (le_max_left _ _) (le_max_left _ _)) nnreal.zero_le_coe

lemma to_nnreal_le_iff_le_coe {r : ℝ} {p : ℝ≥0} : real.to_nnreal r ≤ p ↔ r ≤ ↑p :=
nnreal.gi.gc r p

lemma le_to_nnreal_iff_coe_le {r : ℝ≥0} {p : ℝ} (hp : 0 ≤ p) : r ≤ real.to_nnreal p ↔ ↑r ≤ p :=
by rw [← nnreal.coe_le_coe, real.coe_to_nnreal p hp]

lemma le_to_nnreal_iff_coe_le' {r : ℝ≥0} {p : ℝ} (hr : 0 < r) : r ≤ real.to_nnreal p ↔ ↑r ≤ p :=
(le_or_lt 0 p).elim le_to_nnreal_iff_coe_le $ λ hp,
  by simp only [(hp.trans_le r.coe_nonneg).not_le, to_nnreal_eq_zero.2 hp.le, hr.not_le]

lemma to_nnreal_lt_iff_lt_coe {r : ℝ} {p : ℝ≥0} (ha : 0 ≤ r) : real.to_nnreal r < p ↔ r < ↑p :=
by rw [← nnreal.coe_lt_coe, real.coe_to_nnreal r ha]

lemma lt_to_nnreal_iff_coe_lt {r : ℝ≥0} {p : ℝ} : r < real.to_nnreal p ↔ ↑r < p :=
begin
  cases le_total 0 p,
  { rw [← nnreal.coe_lt_coe, real.coe_to_nnreal p h] },
  { rw [to_nnreal_eq_zero.2 h], split,
    { intro, have := not_lt_of_le (zero_le r), contradiction },
    { intro rp, have : ¬(p ≤ 0) := not_le_of_lt (lt_of_le_of_lt (nnreal.coe_nonneg _) rp),
      contradiction } }
end

@[simp] lemma to_nnreal_bit0 {r : ℝ} (hr : 0 ≤ r) :
  real.to_nnreal (bit0 r) = bit0 (real.to_nnreal r) :=
real.to_nnreal_add hr hr

@[simp] lemma to_nnreal_bit1 {r : ℝ} (hr : 0 ≤ r) :
  real.to_nnreal (bit1 r) = bit1 (real.to_nnreal r) :=
(real.to_nnreal_add (by simp [hr]) zero_le_one).trans (by simp [to_nnreal_one, bit1, hr])

end to_nnreal

end real

open real

namespace nnreal

section mul

lemma mul_eq_mul_left {a b c : ℝ≥0} (h : a ≠ 0) : (a * b = a * c ↔ b = c) :=
begin
  rw [← nnreal.eq_iff, ← nnreal.eq_iff, nnreal.coe_mul, nnreal.coe_mul], split,
  { exact mul_left_cancel' (mt (@nnreal.eq_iff a 0).1 h) },
  { assume h, rw [h] }
end

lemma _root_.real.to_nnreal_mul {p q : ℝ} (hp : 0 ≤ p) :
  real.to_nnreal (p * q) = real.to_nnreal p * real.to_nnreal q :=
begin
  cases le_total 0 q with hq hq,
  { apply nnreal.eq,
    simp [real.to_nnreal, hp, hq, max_eq_left, mul_nonneg] },
  { have hpq := mul_nonpos_of_nonneg_of_nonpos hp hq,
    rw [to_nnreal_eq_zero.2 hq, to_nnreal_eq_zero.2 hpq, mul_zero] }
end

end mul

section pow

lemma pow_mono_decr_exp {a : ℝ≥0} (m n : ℕ) (mn : m ≤ n) (a1 : a ≤ 1) :
  a ^ n ≤ a ^ m :=
begin
  rcases le_iff_exists_add.mp mn with ⟨k, rfl⟩,
  rw [← mul_one (a ^ m), pow_add],
  refine mul_le_mul rfl.le (pow_le_one _ (zero_le a) a1) _ _;
  exact pow_nonneg (zero_le _) _,
end

end pow

section sub

lemma sub_def {r p : ℝ≥0} : r - p = real.to_nnreal (r - p) := rfl

lemma sub_eq_zero {r p : ℝ≥0} (h : r ≤ p) : r - p = 0 :=
nnreal.eq $ max_eq_right $ sub_le_iff_le_add.2 $ by simpa [nnreal.coe_le_coe] using h

@[simp] lemma sub_self {r : ℝ≥0} : r - r = 0 := sub_eq_zero $ le_refl r

@[simp] lemma sub_zero {r : ℝ≥0} : r - 0 = r :=
by rw [sub_def, nnreal.coe_zero, sub_zero, real.to_nnreal_coe]

lemma sub_pos {r p : ℝ≥0} : 0 < r - p ↔ p < r :=
to_nnreal_pos.trans $ sub_pos.trans $ nnreal.coe_lt_coe

protected lemma sub_lt_self {r p : ℝ≥0} : 0 < r → 0 < p → r - p < r :=
assume hr hp,
begin
  cases le_total r p,
  { rwa [sub_eq_zero h] },
  { rw [← nnreal.coe_lt_coe, nnreal.coe_sub h], exact sub_lt_self _ hp }
end

@[simp] lemma sub_le_iff_le_add {r p q : ℝ≥0} : r - p ≤ q ↔ r ≤ q + p :=
match le_total p r with
| or.inl h := by rw [← nnreal.coe_le_coe, ← nnreal.coe_le_coe, nnreal.coe_sub h, nnreal.coe_add,
    sub_le_iff_le_add]
| or.inr h :=
  have r ≤ p + q, from le_add_right h,
  by simpa [nnreal.coe_le_coe, nnreal.coe_le_coe, sub_eq_zero h, add_comm]
end

@[simp] lemma sub_le_self {r p : ℝ≥0} : r - p ≤ r :=
sub_le_iff_le_add.2 $ le_add_right $ le_refl r

lemma add_sub_cancel {r p : ℝ≥0} : (p + r) - r = p :=
nnreal.eq $ by rw [nnreal.coe_sub, nnreal.coe_add, add_sub_cancel]; exact le_add_self

lemma add_sub_cancel' {r p : ℝ≥0} : (r + p) - r = p :=
by rw [add_comm, add_sub_cancel]

lemma sub_add_eq_max {r p : ℝ≥0} : (r - p) + p = max r p :=
nnreal.eq $ by rw [sub_def, nnreal.coe_add, coe_max, real.to_nnreal, coe_mk,
  ← max_add_add_right, zero_add, sub_add_cancel]

lemma add_sub_eq_max {r p : ℝ≥0} : p + (r - p) = max p r :=
by rw [add_comm, sub_add_eq_max, max_comm]

@[simp] lemma sub_add_cancel_of_le {a b : ℝ≥0} (h : b ≤ a) : (a - b) + b = a :=
by rw [sub_add_eq_max, max_eq_left h]

lemma sub_sub_cancel_of_le {r p : ℝ≥0} (h : r ≤ p) : p - (p - r) = r :=
by rw [nnreal.sub_def, nnreal.sub_def, real.coe_to_nnreal _ $ sub_nonneg.2 h,
  sub_sub_cancel, real.to_nnreal_coe]

lemma lt_sub_iff_add_lt {p q r : ℝ≥0} : p < q - r ↔ p + r < q :=
begin
  split,
  { assume H,
    have : (((q - r) : ℝ≥0) : ℝ) = (q : ℝ) - (r : ℝ) :=
      nnreal.coe_sub (le_of_lt (sub_pos.1 (lt_of_le_of_lt (zero_le _) H))),
    rwa [← nnreal.coe_lt_coe, this, lt_sub_iff_add_lt, ← nnreal.coe_add] at H },
  { assume H,
    have : r ≤ q := le_trans (le_add_self) (le_of_lt H),
    rwa [← nnreal.coe_lt_coe, nnreal.coe_sub this, lt_sub_iff_add_lt, ← nnreal.coe_add] }
end

lemma sub_lt_iff_lt_add {a b c : ℝ≥0} (h : b ≤ a) : a - b < c ↔ a < b + c :=
by simp only [←nnreal.coe_lt_coe, nnreal.coe_sub h, nnreal.coe_add, sub_lt_iff_lt_add']

lemma sub_eq_iff_eq_add {a b c : ℝ≥0} (h : b ≤ a) : a - b = c ↔ a = c + b :=
by rw [←nnreal.eq_iff, nnreal.coe_sub h, ←nnreal.eq_iff, nnreal.coe_add, sub_eq_iff_eq_add]

end sub

section inv

lemma sum_div {ι} (s : finset ι) (f : ι → ℝ≥0) (b : ℝ≥0) :
  (∑ i in s, f i) / b = ∑ i in s, (f i / b) :=
by simp only [div_eq_mul_inv, finset.sum_mul]

@[simp] lemma inv_pos {r : ℝ≥0} : 0 < r⁻¹ ↔ 0 < r :=
by simp [pos_iff_ne_zero]

lemma div_pos {r p : ℝ≥0} (hr : 0 < r) (hp : 0 < p) : 0 < r / p :=
by simpa only [div_eq_mul_inv] using mul_pos hr (inv_pos.2 hp)

protected lemma mul_inv {r p : ℝ≥0} : (r * p)⁻¹ = p⁻¹ * r⁻¹ := nnreal.eq $ mul_inv_rev' _ _

lemma div_self_le (r : ℝ≥0) : r / r ≤ 1 :=
if h : r = 0 then by simp [h] else by rw [div_self h]

@[simp] lemma inv_le {r p : ℝ≥0} (h : r ≠ 0) : r⁻¹ ≤ p ↔ 1 ≤ r * p :=
by rw [← mul_le_mul_left (pos_iff_ne_zero.2 h), mul_inv_cancel h]

lemma inv_le_of_le_mul {r p : ℝ≥0} (h : 1 ≤ r * p) : r⁻¹ ≤ p :=
by by_cases r = 0; simp [*, inv_le]

@[simp] lemma le_inv_iff_mul_le {r p : ℝ≥0} (h : p ≠ 0) : (r ≤ p⁻¹ ↔ r * p ≤ 1) :=
by rw [← mul_le_mul_left (pos_iff_ne_zero.2 h), mul_inv_cancel h, mul_comm]

@[simp] lemma lt_inv_iff_mul_lt {r p : ℝ≥0} (h : p ≠ 0) : (r < p⁻¹ ↔ r * p < 1) :=
by rw [← mul_lt_mul_left (pos_iff_ne_zero.2 h), mul_inv_cancel h, mul_comm]

lemma mul_le_iff_le_inv {a b r : ℝ≥0} (hr : r ≠ 0) : r * a ≤ b ↔ a ≤ r⁻¹ * b :=
have 0 < r, from lt_of_le_of_ne (zero_le r) hr.symm,
by rw [← @mul_le_mul_left _ _ a _ r this, ← mul_assoc, mul_inv_cancel hr, one_mul]

lemma le_div_iff_mul_le {a b r : ℝ≥0} (hr : r ≠ 0) : a ≤ b / r ↔ a * r ≤ b :=
by rw [div_eq_inv_mul, ← mul_le_iff_le_inv hr, mul_comm]

lemma div_le_iff {a b r : ℝ≥0} (hr : r ≠ 0) : a / r ≤ b ↔ a ≤ b * r :=
@div_le_iff ℝ _ a r b $ pos_iff_ne_zero.2 hr

lemma div_le_iff' {a b r : ℝ≥0} (hr : r ≠ 0) : a / r ≤ b ↔ a ≤ r * b :=
@div_le_iff' ℝ _ a r b $ pos_iff_ne_zero.2 hr

lemma le_div_iff {a b r : ℝ≥0} (hr : r ≠ 0) : a ≤ b / r ↔ a * r ≤ b :=
@le_div_iff ℝ _ a b r $ pos_iff_ne_zero.2 hr

lemma le_div_iff' {a b r : ℝ≥0} (hr : r ≠ 0) : a ≤ b / r ↔ r * a ≤ b :=
@le_div_iff' ℝ _ a b r $ pos_iff_ne_zero.2 hr

lemma div_lt_iff {a b r : ℝ≥0} (hr : r ≠ 0) : a / r < b ↔ a < b * r :=
lt_iff_lt_of_le_iff_le (le_div_iff hr)

lemma div_lt_iff' {a b r : ℝ≥0} (hr : r ≠ 0) : a / r < b ↔ a < r * b :=
lt_iff_lt_of_le_iff_le (le_div_iff' hr)

lemma lt_div_iff {a b r : ℝ≥0} (hr : r ≠ 0) : a < b / r ↔ a * r < b :=
lt_iff_lt_of_le_iff_le (div_le_iff hr)

lemma lt_div_iff' {a b r : ℝ≥0} (hr : r ≠ 0) : a < b / r ↔ r * a < b :=
lt_iff_lt_of_le_iff_le (div_le_iff' hr)

lemma mul_lt_of_lt_div {a b r : ℝ≥0} (h : a < b / r) : a * r < b :=
begin
  refine (lt_div_iff $ λ hr, false.elim _).1 h,
  subst r,
  simpa using h
end

lemma div_le_div_left_of_le {a b c : ℝ≥0} (b0 : 0 < b) (c0 : 0 < c) (cb : c ≤ b) :
  a / b ≤ a / c :=
begin
  by_cases a0 : a = 0,
  { rw [a0, zero_div, zero_div] },
  { cases a with a ha,
    replace a0 : 0 < a := lt_of_le_of_ne ha (ne_of_lt (zero_lt_iff.mpr a0)),
    exact (div_le_div_left a0 b0 c0).mpr cb }
end

lemma div_le_div_left {a b c : ℝ≥0} (a0 : 0 < a) (b0 : 0 < b) (c0 : 0 < c) :
  a / b ≤ a / c ↔ c ≤ b :=
by rw [nnreal.div_le_iff b0.ne.symm, div_mul_eq_mul_div, nnreal.le_div_iff_mul_le c0.ne.symm,
  mul_le_mul_left a0]

lemma le_of_forall_lt_one_mul_le {x y : ℝ≥0} (h : ∀a<1, a * x ≤ y) : x ≤ y :=
le_of_forall_ge_of_dense $ assume a ha,
  have hx : x ≠ 0 := pos_iff_ne_zero.1 (lt_of_le_of_lt (zero_le _) ha),
  have hx' : x⁻¹ ≠ 0, by rwa [(≠), inv_eq_zero],
  have a * x⁻¹ < 1, by rwa [← lt_inv_iff_mul_lt hx', inv_inv'],
  have (a * x⁻¹) * x ≤ y, from h _ this,
  by rwa [mul_assoc, inv_mul_cancel hx, mul_one] at this

lemma div_add_div_same (a b c : ℝ≥0) : a / c + b / c = (a + b) / c :=
eq.symm $ right_distrib a b (c⁻¹)

lemma half_pos {a : ℝ≥0} (h : 0 < a) : 0 < a / 2 := div_pos h zero_lt_two

lemma add_halves (a : ℝ≥0) : a / 2 + a / 2 = a := nnreal.eq (add_halves a)

lemma half_lt_self {a : ℝ≥0} (h : a ≠ 0) : a / 2 < a :=
by rw [← nnreal.coe_lt_coe, nnreal.coe_div]; exact
half_lt_self (bot_lt_iff_ne_bot.2 h)

lemma two_inv_lt_one : (2⁻¹:ℝ≥0) < 1 :=
by simpa using half_lt_self zero_ne_one.symm

lemma div_lt_one_of_lt {a b : ℝ≥0} (h : a < b) : a / b < 1 :=
begin
  rwa [div_lt_iff, one_mul],
  exact ne_of_gt (lt_of_le_of_lt (zero_le _) h)
end

@[field_simps] lemma div_add_div (a : ℝ≥0) {b : ℝ≥0} (c : ℝ≥0) {d : ℝ≥0}
  (hb : b ≠ 0) (hd : d ≠ 0) : a / b + c / d = (a * d + b * c) / (b * d) :=
begin
  rw ← nnreal.eq_iff,
  simp only [nnreal.coe_add, nnreal.coe_div, nnreal.coe_mul],
  exact div_add_div _ _ (coe_ne_zero.2 hb) (coe_ne_zero.2 hd)
end

@[field_simps] lemma add_div' (a b c : ℝ≥0) (hc : c ≠ 0) :
  b + a / c = (b * c + a) / c :=
by simpa using div_add_div b a one_ne_zero hc

@[field_simps] lemma div_add' (a b c : ℝ≥0) (hc : c ≠ 0) :
  a / c + b = (a + b * c) / c :=
by rwa [add_comm, add_div', add_comm]

lemma _root_.real.to_nnreal_inv {x : ℝ} :
  real.to_nnreal x⁻¹ = (real.to_nnreal x)⁻¹ :=
begin
  by_cases hx : 0 ≤ x,
  { nth_rewrite 0 ← real.coe_to_nnreal x hx,
    rw [←nnreal.coe_inv, real.to_nnreal_coe], },
  { have hx' := le_of_not_ge hx,
    rw [to_nnreal_eq_zero.mpr hx', inv_zero, to_nnreal_eq_zero.mpr (inv_nonpos.mpr hx')], },
end

lemma _root_.real.to_nnreal_div {x y : ℝ} (hx : 0 ≤ x) :
  real.to_nnreal (x / y) = real.to_nnreal x / real.to_nnreal y :=
by rw [div_eq_mul_inv, div_eq_mul_inv, ← real.to_nnreal_inv, ← real.to_nnreal_mul hx]

lemma _root_.real.to_nnreal_div' {x y : ℝ} (hy : 0 ≤ y) :
  real.to_nnreal (x / y) = real.to_nnreal x / real.to_nnreal y :=
by rw [div_eq_inv_mul, div_eq_inv_mul, real.to_nnreal_mul (inv_nonneg.2 hy), real.to_nnreal_inv]

end inv

@[simp] lemma abs_eq (x : ℝ≥0) : abs (x : ℝ) = x :=
abs_of_nonneg x.property

end nnreal

/-- The absolute value on `ℝ` as a map to `ℝ≥0`. -/
@[pp_nodot] def real.nnabs (x : ℝ) : ℝ≥0 := ⟨abs x, abs_nonneg x⟩

@[norm_cast, simp] lemma nnreal.coe_nnabs (x : ℝ) : (real.nnabs x : ℝ) = abs x :=
by simp [real.nnabs]

@[simp]
lemma real.nnabs_of_nonneg {x : ℝ} (h : 0 ≤ x) : real.nnabs x = real.to_nnreal x :=
by { ext, simp [real.coe_to_nnreal x h, abs_of_nonneg h] }

lemma real.coe_to_nnreal_le (x : ℝ) : (real.to_nnreal x : ℝ) ≤ abs x :=
begin
  by_cases h : 0 ≤ x,
  { simp [h, real.coe_to_nnreal x h, le_abs_self] },
  { simp [real.to_nnreal, h, le_abs_self, abs_nonneg] }
end<|MERGE_RESOLUTION|>--- conflicted
+++ resolved
@@ -228,11 +228,7 @@
   le_iff_exists_add     := assume ⟨a, ha⟩ ⟨b, hb⟩,
     iff.intro
       (assume h : a ≤ b,
-<<<<<<< HEAD
-        ⟨⟨b - a, le_sub_iff_add_le.2 $ by simp [h]⟩,
-=======
         ⟨⟨b - a, le_sub_iff_add_le.2 $ (zero_add _).le.trans h⟩,
->>>>>>> 466dda7a
           nnreal.eq $ show b = a + (b - a), from (add_sub_cancel'_right _ _).symm⟩)
       (assume ⟨⟨c, hc⟩, eq⟩, eq.symm ▸ show a ≤ a + c, from (le_add_iff_nonneg_right a).2 hc),
   ..nnreal.comm_semiring,
