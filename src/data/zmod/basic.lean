/-
Copyright (c) 2018 Chris Hughes. All rights reserved.
Released under Apache 2.0 license as described in the file LICENSE.
Author: Chris Hughes
-/

import data.int.modeq
import algebra.char_p
import data.nat.totient
import ring_theory.ideal.operations

/-!
# Integers mod `n`

Definition of the integers mod n, and the field structure on the integers mod p.


## Definitions

* `zmod n`, which is for integers modulo a nat `n : ℕ`

* `val a` is defined as a natural number:
  - for `a : zmod 0` it is the absolute value of `a`
  - for `a : zmod n` with `0 < n` it is the least natural number in the equivalence class

* `val_min_abs` returns the integer closest to zero in the equivalence class.

* A coercion `cast` is defined from `zmod n` into any ring.
This is a ring hom if the ring has characteristic dividing `n`

-/

namespace fin

/-!
## Ring structure on `fin n`

We define a commutative ring structure on `fin n`, but we do not register it as instance.
Afterwords, when we define `zmod n` in terms of `fin n`, we use these definitions
to register the ring structure on `zmod n` as type class instance.
-/

open nat nat.modeq int

/-- Negation on `fin n` -/
def has_neg (n : ℕ) : has_neg (fin n) :=
⟨λ a, ⟨nat_mod (-(a.1 : ℤ)) n,
begin
  have npos : 0 < n := lt_of_le_of_lt (nat.zero_le _) a.2,
  have h : (n : ℤ) ≠ 0 := int.coe_nat_ne_zero_iff_pos.2 npos,
  have := int.mod_lt (-(a.1 : ℤ)) h,
  rw [(abs_of_nonneg (int.coe_nat_nonneg n))] at this,
  rwa [← int.coe_nat_lt, nat_mod, to_nat_of_nonneg (int.mod_nonneg _ h)]
end⟩⟩

/-- Additive commutative semigroup structure on `fin (n+1)`. -/
def add_comm_semigroup (n : ℕ) : add_comm_semigroup (fin (n+1)) :=
{ add_assoc := λ ⟨a, ha⟩ ⟨b, hb⟩ ⟨c, hc⟩, fin.eq_of_veq
    (show ((a + b) % (n+1) + c) ≡ (a + (b + c) % (n+1)) [MOD (n+1)],
    from calc ((a + b) % (n+1) + c) ≡ a + b + c [MOD (n+1)] : modeq_add (nat.mod_mod _ _) rfl
      ... ≡ a + (b + c) [MOD (n+1)] : by rw add_assoc
      ... ≡ (a + (b + c) % (n+1)) [MOD (n+1)] : modeq_add rfl (nat.mod_mod _ _).symm),
  add_comm := λ ⟨a, _⟩ ⟨b, _⟩,
    fin.eq_of_veq (show (a + b) % (n+1) = (b + a) % (n+1), by rw add_comm),
  ..fin.has_add }

/-- Multiplicative commutative semigroup structure on `fin (n+1)`. -/
def comm_semigroup (n : ℕ) : comm_semigroup (fin (n+1)) :=
{ mul_assoc := λ ⟨a, ha⟩ ⟨b, hb⟩ ⟨c, hc⟩, fin.eq_of_veq
    (calc ((a * b) % (n+1) * c) ≡ a * b * c [MOD (n+1)] : modeq_mul (nat.mod_mod _ _) rfl
      ... ≡ a * (b * c) [MOD (n+1)] : by rw mul_assoc
      ... ≡ a * (b * c % (n+1)) [MOD (n+1)] : modeq_mul rfl (nat.mod_mod _ _).symm),
  mul_comm := λ ⟨a, _⟩ ⟨b, _⟩,
    fin.eq_of_veq (show (a * b) % (n+1) = (b * a) % (n+1), by rw mul_comm),
  ..fin.has_mul }

local attribute [instance] fin.add_comm_semigroup fin.comm_semigroup

private lemma one_mul_aux (n : ℕ) (a : fin (n+1)) : (1 : fin (n+1)) * a = a :=
begin
  cases n with n,
  { exact subsingleton.elim _ _ },
  { have h₁ : (a : ℕ) % n.succ.succ = a := nat.mod_eq_of_lt a.2,
    apply fin.ext,
    simp only [coe_mul, coe_one, h₁, one_mul], }
end

private lemma left_distrib_aux (n : ℕ) : ∀ a b c : fin (n+1), a * (b + c) = a * b + a * c :=
λ ⟨a, ha⟩ ⟨b, hb⟩ ⟨c, hc⟩, fin.eq_of_veq
(calc a * ((b + c) % (n+1)) ≡ a * (b + c) [MOD (n+1)] : modeq_mul rfl (nat.mod_mod _ _)
  ... ≡ a * b + a * c [MOD (n+1)] : by rw mul_add
  ... ≡ (a * b) % (n+1) + (a * c) % (n+1) [MOD (n+1)] :
        modeq_add (nat.mod_mod _ _).symm (nat.mod_mod _ _).symm)

/-- Commutative ring structure on `fin (n+1)`. -/
def comm_ring (n : ℕ) : comm_ring (fin (n+1)) :=
{ zero_add := λ ⟨a, ha⟩, fin.eq_of_veq (show (0 + a) % (n+1) = a,
    by rw zero_add; exact nat.mod_eq_of_lt ha),
  add_zero := λ ⟨a, ha⟩, fin.eq_of_veq (nat.mod_eq_of_lt ha),
  add_left_neg :=
    λ ⟨a, ha⟩, fin.eq_of_veq (show (((-a : ℤ) % (n+1)).to_nat + a) % (n+1) = 0,
      from int.coe_nat_inj
      begin
        have npos : 0 < n+1 := lt_of_le_of_lt (nat.zero_le _) ha,
        have hn : ((n+1) : ℤ) ≠ 0 := (ne_of_lt (int.coe_nat_lt.2 npos)).symm,
        rw [int.coe_nat_mod, int.coe_nat_add, to_nat_of_nonneg (int.mod_nonneg _ hn), add_comm],
        simp,
      end),
  one_mul := one_mul_aux n,
  mul_one := λ a, by rw mul_comm; exact one_mul_aux n a,
  left_distrib := left_distrib_aux n,
  right_distrib := λ a b c, by rw [mul_comm, left_distrib_aux, mul_comm _ b, mul_comm]; refl,
  ..fin.has_zero,
  ..fin.has_one,
  ..fin.has_neg (n+1),
  ..fin.add_comm_semigroup n,
  ..fin.comm_semigroup n }

end fin

/-- The integers modulo `n : ℕ`. -/
def zmod : ℕ → Type
| 0     := ℤ
| (n+1) := fin (n+1)

namespace zmod

instance fintype : Π (n : ℕ) [fact (0 < n)], fintype (zmod n)
| 0     _ := false.elim $ nat.not_lt_zero 0 ‹0 < 0›
| (n+1) _ := fin.fintype (n+1)

lemma card (n : ℕ) [fact (0 < n)] : fintype.card (zmod n) = n :=
begin
  casesI n,
  { exfalso, exact nat.not_lt_zero 0 ‹0 < 0› },
  { exact fintype.card_fin (n+1) }
end

instance decidable_eq : Π (n : ℕ), decidable_eq (zmod n)
| 0     := int.decidable_eq
| (n+1) := fin.decidable_eq _

instance has_repr : Π (n : ℕ), has_repr (zmod n)
| 0     := int.has_repr
| (n+1) := fin.has_repr _

instance comm_ring : Π (n : ℕ), comm_ring (zmod n)
| 0     := int.comm_ring
| (n+1) := fin.comm_ring n

instance inhabited (n : ℕ) : inhabited (zmod n) := ⟨0⟩

/-- `val a` is a natural number defined as:
  - for `a : zmod 0` it is the absolute value of `a`
  - for `a : zmod n` with `0 < n` it is the least natural number in the equivalence class

See `zmod.val_min_abs` for a variant that takes values in the integers.
-/
def val : Π {n : ℕ}, zmod n → ℕ
| 0     := int.nat_abs
| (n+1) := (coe : fin (n + 1) → ℕ)

lemma val_lt {n : ℕ} [fact (0 < n)] (a : zmod n) : a.val < n :=
begin
  casesI n,
  { exfalso, exact nat.not_lt_zero 0 ‹0 < 0› },
  exact fin.is_lt a
end

@[simp] lemma val_zero : ∀ {n}, (0 : zmod n).val = 0
| 0     := rfl
| (n+1) := rfl

lemma val_cast_nat {n : ℕ} (a : ℕ) : (a : zmod n).val = a % n :=
begin
  casesI n,
  { rw [nat.mod_zero, int.nat_cast_eq_coe_nat],
    exact int.nat_abs_of_nat a, },
  rw ← fin.of_nat_eq_coe,
  refl
end

instance (n : ℕ) : char_p (zmod n) n :=
{ cast_eq_zero_iff :=
  begin
    intro k,
    cases n,
    { simp only [int.nat_cast_eq_coe_nat, zero_dvd_iff, int.coe_nat_eq_zero], },
    rw [fin.eq_iff_veq],
    show (k : zmod (n+1)).val = (0 : zmod (n+1)).val ↔ _,
    rw [val_cast_nat, val_zero, nat.dvd_iff_mod_eq_zero],
  end }

@[simp] lemma cast_self (n : ℕ) : (n : zmod n) = 0 :=
char_p.cast_eq_zero (zmod n) n

@[simp] lemma cast_self' (n : ℕ) : (n + 1 : zmod (n + 1)) = 0 :=
by rw [← nat.cast_add_one, cast_self (n + 1)]

section universal_property

variables {n : ℕ} {R : Type*}

section
variables [has_zero R] [has_one R] [has_add R] [has_neg R]

/-- Cast an integer modulo `n` to another semiring.
This function is a morphism if the characteristic of `R` divides `n`.
See `zmod.cast_hom` for a bundled version. -/
def cast : Π {n : ℕ}, zmod n → R
| 0     := int.cast
| (n+1) := λ i, i.val

-- see Note [coercion into rings]
@[priority 900] instance (n : ℕ) : has_coe_t (zmod n) R := ⟨cast⟩

@[simp] lemma cast_zero : ((0 : zmod n) : R) = 0 :=
by { cases n; refl }

end

lemma nat_cast_surjective [fact (0 < n)] :
  function.surjective (coe : ℕ → zmod n) :=
begin
  assume i,
  casesI n,
  { exfalso, exact nat.not_lt_zero 0 ‹0 < 0› },
  { change fin (n + 1) at i,
    refine ⟨i, _⟩,
    rw [fin.ext_iff, fin.coe_coe_eq_self] }
end

lemma int_cast_surjective :
  function.surjective (coe : ℤ → zmod n) :=
begin
  assume i,
  cases n,
  { exact ⟨i, int.cast_id i⟩ },
  { rcases nat_cast_surjective i with ⟨k, rfl⟩,
    refine ⟨k, _⟩, norm_cast }
end

lemma cast_val {n : ℕ} [fact (0 < n)] (a : zmod n) :
  (a.val : zmod n) = a :=
begin
  rcases nat_cast_surjective a with ⟨k, rfl⟩,
  symmetry,
  rw [val_cast_nat, ← sub_eq_zero, ← nat.cast_sub, char_p.cast_eq_zero_iff (zmod n) n],
  { apply nat.dvd_sub_mod },
  { apply nat.mod_le }
end

@[simp, norm_cast]
lemma cast_id : ∀ n (i : zmod n), ↑i = i
| 0     i := int.cast_id i
| (n+1) i := cast_val i

variables [ring R]

@[simp] lemma nat_cast_val [fact (0 < n)] (i : zmod n) :
  (i.val : R) = i :=
begin
  casesI n,
  { exfalso, exact nat.not_lt_zero 0 ‹0 < 0› },
  refl
end

section char_dvd
/-! If the characteristic of `R` divides `n`, then `cast` is a homomorphism. -/

variables {n} {m : ℕ} [char_p R m]

@[simp] lemma cast_one (h : m ∣ n) : ((1 : zmod n) : R) = 1 :=
begin
  casesI n,
  { exact int.cast_one },
  show ((1 % (n+1) : ℕ) : R) = 1,
  cases n, { rw [nat.dvd_one] at h, substI m, apply subsingleton.elim },
  rw nat.mod_eq_of_lt,
  { exact nat.cast_one },
  exact nat.lt_of_sub_eq_succ rfl
end

lemma cast_add (h : m ∣ n) (a b : zmod n) : ((a + b : zmod n) : R) = a + b :=
begin
  casesI n,
  { apply int.cast_add },
  simp only [coe_coe],
  symmetry,
  erw [fin.coe_add, ← nat.cast_add, ← sub_eq_zero, ← nat.cast_sub (nat.mod_le _ _),
      @char_p.cast_eq_zero_iff R _ m],
  exact dvd_trans h (nat.dvd_sub_mod _),
end

lemma cast_mul (h : m ∣ n) (a b : zmod n) : ((a * b : zmod n) : R) = a * b :=
begin
  casesI n,
  { apply int.cast_mul },
  simp only [coe_coe],
  symmetry,
  erw [fin.coe_mul, ← nat.cast_mul, ← sub_eq_zero, ← nat.cast_sub (nat.mod_le _ _),
      @char_p.cast_eq_zero_iff R _ m],
  exact dvd_trans h (nat.dvd_sub_mod _),
end

/-- The canonical ring homomorphism from `zmod n` to a ring of characteristic `n`. -/
def cast_hom (h : m ∣ n) (R : Type*) [ring R] [char_p R m] : zmod n →+* R :=
{ to_fun := coe,
  map_zero' := cast_zero,
  map_one' := cast_one h,
  map_add' := cast_add h,
  map_mul' := cast_mul h }

@[simp] lemma cast_hom_apply {h : m ∣ n} (i : zmod n) : cast_hom h R i = i := rfl

@[simp, norm_cast]
lemma cast_sub (h : m ∣ n) (a b : zmod n) : ((a - b : zmod n) : R) = a - b :=
(cast_hom h R).map_sub a b

<<<<<<< HEAD
lemma cast_neg (h : m ∣ n) (a : zmod n) : ((-a : zmod n) : R) = -a :=
(cast_hom h R).map_neg a

=======
@[simp, norm_cast]
lemma cast_neg (h : m ∣ n) (a : zmod n) : ((-a : zmod n) : R) = -a :=
(cast_hom h R).map_neg a

@[simp, norm_cast]
>>>>>>> 815a2f97
lemma cast_pow (h : m ∣ n) (a : zmod n) (k : ℕ) : ((a ^ k : zmod n) : R) = a ^ k :=
(cast_hom h R).map_pow a k

@[simp, norm_cast]
lemma cast_nat_cast (h : m ∣ n) (k : ℕ) : ((k : zmod n) : R) = k :=
(cast_hom h R).map_nat_cast k

@[simp, norm_cast]
lemma cast_int_cast (h : m ∣ n) (k : ℤ) : ((k : zmod n) : R) = k :=
(cast_hom h R).map_int_cast k

end char_dvd

section char_eq
/-! Some specialised simp lemmas which apply when `R` has characteristic `n`. -/
variable [char_p R n]

@[simp] lemma cast_one' : ((1 : zmod n) : R) = 1 :=
cast_one (dvd_refl _)

@[simp] lemma cast_add' (a b : zmod n) : ((a + b : zmod n) : R) = a + b :=
cast_add (dvd_refl _) a b

@[simp] lemma cast_mul' (a b : zmod n) : ((a * b : zmod n) : R) = a * b :=
cast_mul (dvd_refl _) a b

@[simp] lemma cast_sub' (a b : zmod n) : ((a - b : zmod n) : R) = a - b :=
cast_sub (dvd_refl _) a b

@[simp] lemma cast_pow' (a : zmod n) (k : ℕ) : ((a ^ k : zmod n) : R) = a ^ k :=
cast_pow (dvd_refl _) a k

@[simp, norm_cast]
lemma cast_nat_cast' (k : ℕ) : ((k : zmod n) : R) = k :=
cast_nat_cast (dvd_refl _) k

@[simp, norm_cast]
lemma cast_int_cast' (k : ℤ) : ((k : zmod n) : R) = k :=
cast_int_cast (dvd_refl _) k

end char_eq

end universal_property

lemma int_coe_eq_int_coe_iff (a b : ℤ) (c : ℕ) :
  (a : zmod c) = (b : zmod c) ↔ a ≡ b [ZMOD c] :=
char_p.int_coe_eq_int_coe_iff (zmod c) c a b

lemma nat_coe_eq_nat_coe_iff (a b c : ℕ) :
  (a : zmod c) = (b : zmod c) ↔ a ≡ b [MOD c] :=
begin
  convert zmod.int_coe_eq_int_coe_iff a b c,
  simp [nat.modeq.modeq_iff_dvd, int.modeq.modeq_iff_dvd],
end

lemma int_coe_zmod_eq_zero_iff_dvd (a : ℤ) (b : ℕ) : (a : zmod b) = 0 ↔ (b : ℤ) ∣ a :=
begin
  change (a : zmod b) = ((0 : ℤ) : zmod b) ↔ (b : ℤ) ∣ a,
  rw [zmod.int_coe_eq_int_coe_iff, int.modeq.modeq_zero_iff],
end

lemma nat_coe_zmod_eq_zero_iff_dvd (a b : ℕ) : (a : zmod b) = 0 ↔ b ∣ a :=
begin
  change (a : zmod b) = ((0 : ℕ) : zmod b) ↔ b ∣ a,
  rw [zmod.nat_coe_eq_nat_coe_iff, nat.modeq.modeq_zero_iff],
end

@[push_cast, simp]
lemma cast_mod_int (a : ℤ) (b : ℕ) : ((a % b : ℤ) : zmod b) = (a : zmod b) :=
begin
  rw zmod.int_coe_eq_int_coe_iff,
  apply int.modeq.mod_modeq,
end

@[simp] lemma coe_to_nat (p : ℕ) :
  ∀ {z : ℤ} (h : 0 ≤ z), (z.to_nat : zmod p) = z
| (n : ℕ) h := by simp only [int.cast_coe_nat, int.to_nat_coe_nat]
| -[1+n]  h := false.elim h

lemma val_injective (n : ℕ) [fact (0 < n)] :
  function.injective (zmod.val : zmod n → ℕ) :=
begin
  casesI n,
  { exfalso, exact nat.not_lt_zero 0 ‹_› },
  assume a b h,
  ext,
  exact h
end

lemma val_one_eq_one_mod (n : ℕ) : (1 : zmod n).val = 1 % n :=
by rw [← nat.cast_one, val_cast_nat]

lemma val_one (n : ℕ) [fact (1 < n)] : (1 : zmod n).val = 1 :=
by { rw val_one_eq_one_mod, exact nat.mod_eq_of_lt ‹1 < n› }

lemma val_add {n : ℕ} [fact (0 < n)] (a b : zmod n) : (a + b).val = (a.val + b.val) % n :=
begin
  casesI n,
  { exfalso, exact nat.not_lt_zero 0 ‹0 < 0› },
  { apply fin.val_add }
end

lemma val_mul {n : ℕ} (a b : zmod n) : (a * b).val = (a.val * b.val) % n :=
begin
  cases n,
  { rw nat.mod_zero, apply int.nat_abs_mul },
  { apply fin.val_mul }
end

instance nontrivial (n : ℕ) [fact (1 < n)] : nontrivial (zmod n) :=
⟨⟨0, 1, assume h, zero_ne_one $
   calc 0 = (0 : zmod n).val : by rw val_zero
      ... = (1 : zmod n).val : congr_arg zmod.val h
      ... = 1                : val_one n ⟩⟩

/-- The inversion on `zmod n`.
It is setup in such a way that `a * a⁻¹` is equal to `gcd a.val n`.
In particular, if `a` is coprime to `n`, and hence a unit, `a * a⁻¹ = 1`. -/
def inv : Π (n : ℕ), zmod n → zmod n
| 0     i := int.sign i
| (n+1) i := nat.gcd_a i.val (n+1)

instance (n : ℕ) : has_inv (zmod n) := ⟨inv n⟩

lemma inv_zero : ∀ (n : ℕ), (0 : zmod n)⁻¹ = 0
| 0     := int.sign_zero
| (n+1) := show (nat.gcd_a _ (n+1) : zmod (n+1)) = 0,
             by { rw val_zero, unfold nat.gcd_a nat.xgcd nat.xgcd_aux, refl }

lemma mul_inv_eq_gcd {n : ℕ} (a : zmod n) :
  a * a⁻¹ = nat.gcd a.val n :=
begin
  cases n,
  { calc a * a⁻¹ = a * int.sign a  : rfl
             ... = a.nat_abs   : by rw [int.mul_sign, int.nat_cast_eq_coe_nat]
             ... = a.val.gcd 0 : by rw nat.gcd_zero_right; refl },
  { set k := n.succ,
    calc a * a⁻¹ = a * a⁻¹ + k * nat.gcd_b (val a) k : by rw [cast_self, zero_mul, add_zero]
             ... = ↑(↑a.val * nat.gcd_a (val a) k + k * nat.gcd_b (val a) k) :
                     by { push_cast, rw cast_val, refl }
             ... = nat.gcd a.val k : (congr_arg coe (nat.gcd_eq_gcd_ab a.val k)).symm, }
end

@[simp] lemma cast_mod_nat (n : ℕ) (a : ℕ) : ((a % n : ℕ) : zmod n) = a :=
by conv {to_rhs, rw ← nat.mod_add_div a n}; simp

lemma eq_iff_modeq_nat (n : ℕ) {a b : ℕ} : (a : zmod n) = b ↔ a ≡ b [MOD n] :=
begin
  cases n,
  { simp only [nat.modeq, int.coe_nat_inj', nat.mod_zero, int.nat_cast_eq_coe_nat], },
  { rw [fin.ext_iff, nat.modeq, ← val_cast_nat, ← val_cast_nat], exact iff.rfl, }
end

lemma coe_mul_inv_eq_one {n : ℕ} (x : ℕ) (h : nat.coprime x n) :
  (x * x⁻¹ : zmod n) = 1 :=
begin
  rw [nat.coprime, nat.gcd_comm, nat.gcd_rec] at h,
  rw [mul_inv_eq_gcd, val_cast_nat, h, nat.cast_one],
end

/-- `unit_of_coprime` makes an element of `units (zmod n)` given
  a natural number `x` and a proof that `x` is coprime to `n`  -/
def unit_of_coprime {n : ℕ} (x : ℕ) (h : nat.coprime x n) : units (zmod n) :=
⟨x, x⁻¹, coe_mul_inv_eq_one x h, by rw [mul_comm, coe_mul_inv_eq_one x h]⟩

@[simp] lemma cast_unit_of_coprime {n : ℕ} (x : ℕ) (h : nat.coprime x n) :
  (unit_of_coprime x h : zmod n) = x := rfl

lemma val_coe_unit_coprime {n : ℕ} (u : units (zmod n)) :
  nat.coprime (u : zmod n).val n :=
begin
  cases n,
  { rcases int.units_eq_one_or u with rfl|rfl; exact dec_trivial },
  apply nat.modeq.coprime_of_mul_modeq_one ((u⁻¹ : units (zmod (n+1))) : zmod (n+1)).val,
  have := units.ext_iff.1 (mul_right_inv u),
  rw [units.coe_one] at this,
  rw [← eq_iff_modeq_nat, nat.cast_one, ← this], clear this,
  rw [← cast_val ((u * u⁻¹ : units (zmod (n+1))) : zmod (n+1))],
  rw [units.coe_mul, val_mul, cast_mod_nat],
end

@[simp] lemma inv_coe_unit {n : ℕ} (u : units (zmod n)) :
  (u : zmod n)⁻¹ = (u⁻¹ : units (zmod n)) :=
begin
  have := congr_arg (coe : ℕ → zmod n) (val_coe_unit_coprime u),
  rw [← mul_inv_eq_gcd, nat.cast_one] at this,
  let u' : units (zmod n) := ⟨u, (u : zmod n)⁻¹, this, by rwa mul_comm⟩,
  have h : u = u', { apply units.ext, refl },
  rw h,
  refl
end

lemma mul_inv_of_unit {n : ℕ} (a : zmod n) (h : is_unit a) :
  a * a⁻¹ = 1 :=
begin
  rcases h with ⟨u, rfl⟩,
  rw [inv_coe_unit, u.mul_inv],
end

lemma inv_mul_of_unit {n : ℕ} (a : zmod n) (h : is_unit a) :
  a⁻¹ * a = 1 :=
by rw [mul_comm, mul_inv_of_unit a h]

/-- Equivalence between the units of `zmod n` and
the subtype of terms `x : zmod n` for which `x.val` is comprime to `n` -/
def units_equiv_coprime {n : ℕ} [fact (0 < n)] :
  units (zmod n) ≃ {x : zmod n // nat.coprime x.val n} :=
{ to_fun := λ x, ⟨x, val_coe_unit_coprime x⟩,
  inv_fun := λ x, unit_of_coprime x.1.val x.2,
  left_inv := λ ⟨_, _, _, _⟩, units.ext (cast_val _),
  right_inv := λ ⟨_, _⟩, by simp }

section totient
open_locale nat

@[simp] lemma card_units_eq_totient (n : ℕ) [fact (0 < n)] :
  fintype.card (units (zmod n)) = φ n :=
calc fintype.card (units (zmod n)) = fintype.card {x : zmod n // x.val.coprime n} :
  fintype.card_congr zmod.units_equiv_coprime
... = φ n :
begin
  apply finset.card_congr (λ (a : {x : zmod n // x.val.coprime n}) _, a.1.val),
  { intro a, simp [(a : zmod n).val_lt, a.prop.symm] {contextual := tt} },
  { intros _ _ _ _ h, rw subtype.ext_iff_val, apply val_injective, exact h, },
  { intros b hb,
    rw [finset.mem_filter, finset.mem_range] at hb,
    refine ⟨⟨b, _⟩, finset.mem_univ _, _⟩,
    { let u := unit_of_coprime b hb.2.symm,
      exact val_coe_unit_coprime u },
    { show zmod.val (b : zmod n) = b,
      rw [val_cast_nat, nat.mod_eq_of_lt hb.1], } }
end

end totient

instance subsingleton_units : subsingleton (units (zmod 2)) :=
⟨λ x y, begin
  cases x with x xi,
  cases y with y yi,
  revert x y xi yi,
  exact dec_trivial
end⟩

lemma le_div_two_iff_lt_neg (n : ℕ) [hn : fact ((n : ℕ) % 2 = 1)]
  {x : zmod n} (hx0 : x ≠ 0) : x.val ≤ (n / 2 : ℕ) ↔ (n / 2 : ℕ) < (-x).val :=
begin
  haveI npos : fact (0 < n) := by
  { apply (nat.eq_zero_or_pos n).resolve_left,
    unfreezingI { rintro rfl },
    simpa [fact] using hn, },
  have hn2 : (n : ℕ) / 2 < n := nat.div_lt_of_lt_mul ((lt_mul_iff_one_lt_left npos).2 dec_trivial),
  have hn2' : (n : ℕ) - n / 2 = n / 2 + 1,
  { conv {to_lhs, congr, rw [← nat.succ_sub_one n, nat.succ_sub npos]},
    rw [← nat.two_mul_odd_div_two hn, two_mul, ← nat.succ_add, nat.add_sub_cancel], },
  have hxn : (n : ℕ) - x.val < n,
  { rw [nat.sub_lt_iff (le_of_lt x.val_lt) (le_refl _), nat.sub_self],
    rw ← zmod.cast_val x at hx0,
    exact nat.pos_of_ne_zero (λ h, by simpa [h] using hx0) },
  by conv {to_rhs, rw [← nat.succ_le_iff, nat.succ_eq_add_one, ← hn2', ← zero_add (- x),
    ← zmod.cast_self, ← sub_eq_add_neg, ← zmod.cast_val x, ← nat.cast_sub (le_of_lt x.val_lt),
    zmod.val_cast_nat, nat.mod_eq_of_lt hxn, nat.sub_le_sub_left_iff (le_of_lt x.val_lt)] }
end

lemma ne_neg_self (n : ℕ) [hn : fact ((n : ℕ) % 2 = 1)] {a : zmod n} (ha : a ≠ 0) : a ≠ -a :=
λ h, have a.val ≤ n / 2 ↔ (n : ℕ) / 2 < (-a).val := le_div_two_iff_lt_neg n ha,
by rwa [← h, ← not_lt, not_iff_self] at this

lemma neg_one_ne_one {n : ℕ} [fact (2 < n)] :
  (-1 : zmod n) ≠ 1 :=
char_p.neg_one_ne_one (zmod n) n

@[simp] lemma neg_eq_self_mod_two : ∀ (a : zmod 2), -a = a := dec_trivial

@[simp] lemma nat_abs_mod_two (a : ℤ) : (a.nat_abs : zmod 2) = a :=
begin
  cases a,
  { simp only [int.nat_abs_of_nat, int.cast_coe_nat, int.of_nat_eq_coe] },
  { simp only [neg_eq_self_mod_two, nat.cast_succ, int.nat_abs, int.cast_neg_succ_of_nat] }
end

@[simp] lemma val_eq_zero : ∀ {n : ℕ} (a : zmod n), a.val = 0 ↔ a = 0
| 0     a := int.nat_abs_eq_zero
| (n+1) a := by { rw fin.ext_iff, exact iff.rfl }

lemma val_cast_of_lt {n : ℕ} {a : ℕ} (h : a < n) : (a : zmod n).val = a :=
by rw [val_cast_nat, nat.mod_eq_of_lt h]

lemma neg_val' {n : ℕ} [fact (0 < n)] (a : zmod n) : (-a).val = (n - a.val) % n :=
begin
  have : ((-a).val + a.val) % n = (n - a.val + a.val) % n,
  { rw [←val_add, add_left_neg, nat.sub_add_cancel (le_of_lt a.val_lt), nat.mod_self, val_zero], },
  calc (-a).val = val (-a)    % n : by rw nat.mod_eq_of_lt ((-a).val_lt)
            ... = (n - val a) % n : nat.modeq.modeq_add_cancel_right rfl this
end

lemma neg_val {n : ℕ} [fact (0 < n)] (a : zmod n) : (-a).val = if a = 0 then 0 else n - a.val :=
begin
  rw neg_val',
  by_cases h : a = 0, { rw [if_pos h, h, val_zero, nat.sub_zero, nat.mod_self] },
  rw if_neg h,
  apply nat.mod_eq_of_lt,
  apply nat.sub_lt ‹0 < n›,
  contrapose! h,
  rwa [nat.le_zero_iff, val_eq_zero] at h,
end

/-- `val_min_abs x` returns the integer in the same equivalence class as `x` that is closest to `0`,
  The result will be in the interval `(-n/2, n/2]`. -/
def val_min_abs : Π {n : ℕ}, zmod n → ℤ
| 0       x := x
| n@(_+1) x := if x.val ≤ n / 2 then x.val else (x.val : ℤ) - n

@[simp] lemma val_min_abs_def_zero (x : zmod 0) : val_min_abs x = x := rfl

lemma val_min_abs_def_pos {n : ℕ} [fact (0 < n)] (x : zmod n) :
  val_min_abs x = if x.val ≤ n / 2 then x.val else x.val - n :=
begin
  casesI n,
  { exfalso, exact nat.not_lt_zero 0 ‹0 < 0› },
  { refl }
end

@[simp] lemma coe_val_min_abs : ∀ {n : ℕ} (x : zmod n), (x.val_min_abs : zmod n) = x
| 0       x := int.cast_id x
| k@(n+1) x :=
begin
  rw val_min_abs_def_pos,
  split_ifs,
  { rw [int.cast_coe_nat, cast_val] },
  { rw [int.cast_sub, int.cast_coe_nat, cast_val, int.cast_coe_nat, cast_self, sub_zero], }
end

lemma nat_abs_val_min_abs_le {n : ℕ} [fact (0 < n)] (x : zmod n) : x.val_min_abs.nat_abs ≤ n / 2 :=
begin
  rw zmod.val_min_abs_def_pos,
  split_ifs with h, { exact h },
  have : (x.val - n : ℤ) ≤ 0,
  { rw [sub_nonpos, int.coe_nat_le], exact le_of_lt x.val_lt, },
  rw [← int.coe_nat_le, int.of_nat_nat_abs_of_nonpos this, neg_sub],
  conv_lhs { congr, rw [← nat.mod_add_div n 2, int.coe_nat_add, int.coe_nat_mul,
    int.coe_nat_bit0, int.coe_nat_one] },
  suffices : ((n % 2 : ℕ) + (n / 2) : ℤ) ≤ (val x),
  { rw ← sub_nonneg at this ⊢, apply le_trans this (le_of_eq _), ring },
  norm_cast,
  calc (n : ℕ) % 2 + n / 2 ≤ 1 + n / 2 :
    nat.add_le_add_right (nat.le_of_lt_succ (nat.mod_lt _ dec_trivial)) _
                       ... ≤ x.val     :
    by { rw add_comm, exact nat.succ_le_of_lt (lt_of_not_ge h) }
end

@[simp] lemma val_min_abs_zero : ∀ n, (0 : zmod n).val_min_abs = 0
| 0     := by simp only [val_min_abs_def_zero]
| (n+1) := by simp only [val_min_abs_def_pos, if_true, int.coe_nat_zero, zero_le, val_zero]

@[simp] lemma val_min_abs_eq_zero {n : ℕ} (x : zmod n) :
  x.val_min_abs = 0 ↔ x = 0 :=
begin
  cases n, { simp },
  split,
  { simp only [val_min_abs_def_pos, int.coe_nat_succ],
    split_ifs with h h; assume h0,
    { apply val_injective, rwa [int.coe_nat_eq_zero] at h0, },
    { apply absurd h0, rw sub_eq_zero, apply ne_of_lt, exact_mod_cast x.val_lt } },
  { rintro rfl, rw val_min_abs_zero }
end

lemma cast_nat_abs_val_min_abs {n : ℕ} [fact (0 < n)] (a : zmod n) :
  (a.val_min_abs.nat_abs : zmod n) = if a.val ≤ (n : ℕ) / 2 then a else -a :=
begin
  have : (a.val : ℤ) - n ≤ 0,
    by { erw [sub_nonpos, int.coe_nat_le], exact le_of_lt a.val_lt, },
  rw [zmod.val_min_abs_def_pos],
  split_ifs,
  { rw [int.nat_abs_of_nat, cast_val] },
  { rw [← int.cast_coe_nat, int.of_nat_nat_abs_of_nonpos this, int.cast_neg, int.cast_sub],
    rw [int.cast_coe_nat, int.cast_coe_nat, cast_self, sub_zero, cast_val], }
end

@[simp] lemma nat_abs_val_min_abs_neg {n : ℕ} (a : zmod n) :
  (-a).val_min_abs.nat_abs = a.val_min_abs.nat_abs :=
begin
  cases n, { simp only [int.nat_abs_neg, val_min_abs_def_zero], },
  by_cases ha0 : a = 0, { rw [ha0, neg_zero] },
  by_cases haa : -a = a, { rw [haa] },
  suffices hpa : (n+1 : ℕ) - a.val ≤ (n+1) / 2 ↔ (n+1 : ℕ) / 2 < a.val,
  { rw [val_min_abs_def_pos, val_min_abs_def_pos],
    rw ← not_le at hpa,
    simp only [if_neg ha0, neg_val, hpa, int.coe_nat_sub (le_of_lt a.val_lt)],
    split_ifs,
    all_goals { rw [← int.nat_abs_neg], congr' 1, ring } },
  suffices : (((n+1 : ℕ) % 2) + 2 * ((n + 1) / 2)) - a.val ≤ (n+1) / 2 ↔ (n+1 : ℕ) / 2 < a.val,
  by rwa [nat.mod_add_div] at this,
  suffices : (n + 1) % 2 + (n + 1) / 2 ≤ val a ↔ (n + 1) / 2 < val a,
  by rw [nat.sub_le_iff, two_mul, ← add_assoc, nat.add_sub_cancel, this],
  cases (n + 1 : ℕ).mod_two_eq_zero_or_one with hn0 hn1,
  { split,
    { assume h,
      apply lt_of_le_of_ne (le_trans (nat.le_add_left _ _) h),
      contrapose! haa,
      rw [← zmod.cast_val a, ← haa, neg_eq_iff_add_eq_zero, ← nat.cast_add],
      rw [char_p.cast_eq_zero_iff (zmod (n+1)) (n+1)],
      rw [← two_mul, ← zero_add (2 * _), ← hn0, nat.mod_add_div] },
    { rw [hn0, zero_add], exact le_of_lt } },
  { rw [hn1, add_comm, nat.succ_le_iff] }
end

lemma val_eq_ite_val_min_abs {n : ℕ} [fact (0 < n)] (a : zmod n) :
  (a.val : ℤ) = a.val_min_abs + if a.val ≤ n / 2 then 0 else n :=
by { rw [zmod.val_min_abs_def_pos], split_ifs; simp only [add_zero, sub_add_cancel] }

lemma prime_ne_zero (p q : ℕ) [hp : fact p.prime] [hq : fact q.prime] (hpq : p ≠ q) :
  (q : zmod p) ≠ 0 :=
by rwa [← nat.cast_zero, ne.def, eq_iff_modeq_nat, nat.modeq.modeq_zero_iff,
  ← hp.coprime_iff_not_dvd, nat.coprime_primes hp hq]

end zmod

namespace zmod

variables (p : ℕ) [fact p.prime]

private lemma mul_inv_cancel_aux (a : zmod p) (h : a ≠ 0) : a * a⁻¹ = 1 :=
begin
  obtain ⟨k, rfl⟩ := nat_cast_surjective a,
  apply coe_mul_inv_eq_one,
  apply nat.coprime.symm,
  rwa [nat.prime.coprime_iff_not_dvd ‹p.prime›, ← char_p.cast_eq_zero_iff (zmod p)]
end

/-- Field structure on `zmod p` if `p` is prime. -/
instance : field (zmod p) :=
{ mul_inv_cancel := mul_inv_cancel_aux p,
  inv_zero := inv_zero p,
  .. zmod.comm_ring p,
  .. zmod.has_inv p,
  .. zmod.nontrivial p }

end zmod

lemma ring_hom.ext_zmod {n : ℕ} {R : Type*} [semiring R] (f g : (zmod n) →+* R) : f = g :=
begin
  ext a,
  obtain ⟨k, rfl⟩ := zmod.int_cast_surjective a,
  let φ : ℤ →+* R := f.comp (int.cast_ring_hom (zmod n)),
  let ψ : ℤ →+* R := g.comp (int.cast_ring_hom (zmod n)),
  show φ k = ψ k,
  rw φ.ext_int ψ,
end

instance zmod.subsingleton_ring_hom {n : ℕ} {R : Type*} [semiring R] :
  subsingleton ((zmod n) →+* R) :=
⟨ring_hom.ext_zmod⟩

lemma zmod.ring_hom_surjective {R : Type*} [comm_ring R] {n : ℕ} (f : R →+* (zmod n)) :
  function.surjective f :=
begin
  intros k,
  rcases zmod.int_cast_surjective k with ⟨n, rfl⟩,
  refine ⟨n, f.map_int_cast n⟩
end

lemma zmod.ring_hom_eq_of_ker_eq {R : Type*} [comm_ring R] {n : ℕ} (f g : R →+* (zmod n))
  (h : f.ker = g.ker) : f = g :=
by rw [← f.lift_of_surjective_comp (zmod.ring_hom_surjective f) g (le_of_eq h),
      ring_hom.ext_zmod (f.lift_of_surjective _ _ _) (ring_hom.id _),
      ring_hom.id_comp]<|MERGE_RESOLUTION|>--- conflicted
+++ resolved
@@ -317,17 +317,11 @@
 lemma cast_sub (h : m ∣ n) (a b : zmod n) : ((a - b : zmod n) : R) = a - b :=
 (cast_hom h R).map_sub a b
 
-<<<<<<< HEAD
-lemma cast_neg (h : m ∣ n) (a : zmod n) : ((-a : zmod n) : R) = -a :=
-(cast_hom h R).map_neg a
-
-=======
 @[simp, norm_cast]
 lemma cast_neg (h : m ∣ n) (a : zmod n) : ((-a : zmod n) : R) = -a :=
 (cast_hom h R).map_neg a
 
 @[simp, norm_cast]
->>>>>>> 815a2f97
 lemma cast_pow (h : m ∣ n) (a : zmod n) (k : ℕ) : ((a ^ k : zmod n) : R) = a ^ k :=
 (cast_hom h R).map_pow a k
 
