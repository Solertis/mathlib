--- conflicted
+++ resolved
@@ -482,30 +482,15 @@
 ideal.quotient.field (nonunits_ideal α)
 
 variables {α β}
-<<<<<<< HEAD
-noncomputable def map (f : α → β) [is_local_ring_hom f] :
-  residue_field α → residue_field β :=
-have is_ring_hom (ideal.quotient.mk (nonunits_ideal β) ∘ f) := is_ring_hom.comp _ _, by exactI
-ideal.quotient.lift (nonunits_ideal α) (ideal.quotient.mk _ ∘ f)
-=======
 noncomputable def map (f : α →+* β) [is_local_ring_hom f] :
   residue_field α →+* residue_field β :=
 ideal.quotient.lift (nonunits_ideal α) ((ideal.quotient.mk_hom _).comp f) $
 λ a ha,
->>>>>>> b54960d1
-begin
-  intros a ha,
+begin
   erw ideal.quotient.eq_zero_iff_mem,
   exact map_nonunit f a ha
 end
 
-<<<<<<< HEAD
-instance map.is_ring_hom (f : α → β) [is_local_ring_hom f] :
-  is_ring_hom (map f) :=
-@ideal.quotient.is_ring_hom _ _ _ _ _ _ (is_ring_hom.comp _ _) _
-
-=======
->>>>>>> b54960d1
 end residue_field
 
 end local_ring
