/-
Copyright (c) 2020 Scott Morrison. All rights reserved.
Released under Apache 2.0 license as described in the file LICENSE.
Authors: Markus Himmel, Scott Morrison
-/
import category_theory.limits.shapes.zero
import category_theory.limits.shapes.kernels
import category_theory.abelian.basic

noncomputable theory

open category_theory.limits

namespace category_theory

universes v u
variables {C : Type u} [category.{v} C]

section
variables [has_zero_morphisms C]

/-- An object is simple if monomorphisms into it are (exclusively) either isomorphisms or zero. -/
-- This is a constructive definition, from which we can extract an inverse for `f` given `f ≠ 0`.
-- We show below that although it contains data, it is a subsingleton.
class simple (X : C) : Type (max u v) :=
(mono_is_iso_equiv_nonzero : ∀ {Y : C} (f : Y ⟶ X) [mono f], is_iso f ≃ (f ≠ 0))

@[ext] lemma simple.ext {X : C} {a b : simple X} : a = b :=
begin
  casesI a, casesI b,
<<<<<<< HEAD
  congr
=======
  congr,
>>>>>>> 53914334
end

instance subsingleton_simple (X : C) : subsingleton (simple X) :=
subsingleton.intro (@simple.ext _ _ _ X)

/-- A nonzero monomorphism to a simple object is an isomorphism. -/
def is_iso_of_mono_of_nonzero {X Y : C} [simple Y] {f : X ⟶ Y} [mono f] (w : f ≠ 0) :
  is_iso f :=
(simple.mono_is_iso_equiv_nonzero f).symm w

lemma kernel_zero_of_nonzero_from_simple
  {X Y : C} [simple X] {f : X ⟶ Y} [has_kernel f] (w : f ≠ 0) :
  kernel.ι f = 0 :=
begin
  classical,
  by_contradiction h,
  haveI := is_iso_of_mono_of_nonzero h,
  exact w (eq_zero_of_epi_kernel f),
end

lemma mono_to_simple_zero_of_not_iso
  {X Y : C} [simple Y] {f : X ⟶ Y} [mono f] (w : is_iso f → false) : f = 0 :=
begin
  classical,
  by_contradiction h,
  apply w,
  exact is_iso_of_mono_of_nonzero h,
end

lemma id_nonzero (X : C) [simple.{v} X] : 𝟙 X ≠ 0 :=
(simple.mono_is_iso_equiv_nonzero (𝟙 X)) (by apply_instance)

section
variable [has_zero_object C]
local attribute [instance] has_zero_object.has_zero

/-- We don't want the definition of 'simple' to include the zero object, so we check that here. -/
lemma zero_not_simple [simple (0 : C)] : false :=
(simple.mono_is_iso_equiv_nonzero (0 : (0 : C) ⟶ (0 : C))) { inv := 0, } rfl

end
end

-- We next make the dual arguments, but for this we must be in an abelian category.
section abelian
variables [abelian C]

/-- In an abelian category, an object satisfying the dual of the definition of a simple object is
    simple. -/
def simple_of_cosimple (X : C) (h : ∀ {Z : C} (f : X ⟶ Z) [epi f], is_iso f ≃ (f ≠ 0)) :
  simple X :=
⟨λ Y f I,
 begin
  classical,
  apply equiv_of_subsingleton_of_subsingleton,
  { introsI,
    have hx := cokernel.π_of_epi f,
    by_contradiction h,
    push_neg at h,
    substI h,
    exact h _ (cokernel.π_of_zero _ _) hx },
  { intro hf,
    suffices : epi f,
    { resetI, apply abelian.is_iso_of_mono_of_epi },
    apply preadditive.epi_of_cokernel_zero,
    by_contradiction h',
    exact cokernel_not_iso_of_nonzero hf ((h _).symm h') }
 end⟩

/-- A nonzero epimorphism from a simple object is an isomorphism. -/
def is_iso_of_epi_of_nonzero {X Y : C} [simple X] {f : X ⟶ Y} [epi f] (w : f ≠ 0) :
  is_iso f :=
begin
  -- `f ≠ 0` means that `kernel.ι f` is not an iso, and hence zero, and hence `f` is a mono.
  haveI : mono f :=
    preadditive.mono_of_kernel_zero (mono_to_simple_zero_of_not_iso (kernel_not_iso_of_nonzero w)),
  exact abelian.is_iso_of_mono_of_epi f,
end

lemma cokernel_zero_of_nonzero_to_simple
  {X Y : C} [simple Y] {f : X ⟶ Y} [has_cokernel f] (w : f ≠ 0) :
  cokernel.π f = 0 :=
begin
  classical,
  by_contradiction h,
  haveI := is_iso_of_epi_of_nonzero h,
  exact w (eq_zero_of_mono_cokernel f),
end

lemma epi_from_simple_zero_of_not_iso
  {X Y : C} [simple X] {f : X ⟶ Y} [epi f] (w : is_iso f → false) : f = 0 :=
begin
  classical,
  by_contradiction h,
  apply w,
  exact is_iso_of_epi_of_nonzero h,
end

end abelian

end category_theory<|MERGE_RESOLUTION|>--- conflicted
+++ resolved
@@ -28,11 +28,7 @@
 @[ext] lemma simple.ext {X : C} {a b : simple X} : a = b :=
 begin
   casesI a, casesI b,
-<<<<<<< HEAD
-  congr
-=======
   congr,
->>>>>>> 53914334
 end
 
 instance subsingleton_simple (X : C) : subsingleton (simple X) :=
