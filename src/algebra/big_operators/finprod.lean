--- conflicted
+++ resolved
@@ -172,7 +172,6 @@
 
 attribute [congr] finsum_congr_Prop
 
-<<<<<<< HEAD
 /-- To prove a property of a finite product, it suffices to prove that the property is
 multiplicative and holds on multipliers. -/
 @[to_additive] lemma finprod_induction {f : α → M} (p : M → Prop) (hp₀ : p 1)
@@ -197,17 +196,6 @@
   1 ≤ ∏ᶠ i, f i :=
 finprod_induction _ le_rfl (λ _ _, one_le_mul) hf
 
-=======
-lemma finprod_nonneg {R : Type*} [ordered_comm_semiring R] {f : α → R} (hf : ∀ x, 0 ≤ f x) :
-  0 ≤ ∏ᶠ x, f x :=
-begin
-  rw finprod,
-  split_ifs,
-  { exact finset.prod_nonneg (λ x _, hf _) },
-  { exact zero_le_one }
-end
-
->>>>>>> f2984d51
 @[to_additive] lemma monoid_hom.map_finprod_plift (f : M →* N) (g : α → M)
   (h : finite (mul_support $ g ∘ plift.down)) :
   f (∏ᶠ x, g x) = ∏ᶠ x, f (g x) :=
