--- conflicted
+++ resolved
@@ -60,11 +60,10 @@
 attribute [to_additive] ordered_comm_group
 
 @[to_additive]
-<<<<<<< HEAD
 instance ordered_comm_group.to_covariant_class_left_le (α : Type u) [ordered_comm_group α] :
   covariant_class α α (*) (≤) :=
-{ covc := λ a b c bc, ordered_comm_group.mul_le_mul_left b c bc a }
-=======
+{ elim := λ a b c bc, ordered_comm_group.mul_le_mul_left b c bc a }
+
 instance units.covariant_class [ordered_comm_monoid α] :
   covariant_class (units α) (units α) (*) (≤) :=
 { elim := λ a b c bc, by {
@@ -74,7 +73,6 @@
   refine units.coe_lt_coe.mp _,
   cases lt_iff_le_and_ne.mp (units.coe_lt_coe.mpr h) with lef rig,
   exact lt_of_le_of_ne (mul_le_mul_left' lef ↑a) (λ hg, rig ((units.mul_right_inj a).mp hg)) } }
->>>>>>> 6d2a0512
 
 /--The units of an ordered commutative monoid form an ordered commutative group. -/
 @[to_additive]
@@ -406,23 +404,9 @@
 lemma inv_mul_lt_iff_lt_mul' : c⁻¹ * a < b ↔ a < b * c :=
 by rw [inv_mul_lt_iff_lt_mul, mul_comm]
 
-<<<<<<< HEAD
 @[simp, to_additive]
 lemma mul_inv_lt_iff_le_mul' : a * b⁻¹ < c ↔ a < b * c :=
 by rw [← inv_mul_lt_iff_lt_mul, mul_comm]
-=======
-@[to_additive add_neg_le_add_neg_iff]
-lemma mul_inv_le_mul_inv_iff' : a * b⁻¹ ≤ c * d⁻¹ ↔ a * d ≤ c * b :=
-begin
-  split ; intro h,
-  have := mul_le_mul_right' (mul_le_mul_right' h b) d,
-  rwa [inv_mul_cancel_right, mul_assoc _ _ b, mul_comm _ b, ← mul_assoc, inv_mul_cancel_right]
-    at this,
-  have := mul_le_mul_right' (mul_le_mul_right' h d⁻¹) b⁻¹,
-  rwa [mul_inv_cancel_right, _root_.mul_assoc, _root_.mul_comm d⁻¹ b⁻¹, ← mul_assoc,
-    mul_inv_cancel_right] at this,
-end
->>>>>>> 6d2a0512
 
 @[to_additive add_neg_lt_add_neg_iff]
 lemma mul_inv_lt_mul_inv_iff' : a * b⁻¹ < c * d⁻¹ ↔ a * d < c * b :=
