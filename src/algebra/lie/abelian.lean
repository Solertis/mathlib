/-
Copyright (c) 2021 Oliver Nash. All rights reserved.
Released under Apache 2.0 license as described in the file LICENSE.
Authors: Oliver Nash
-/
import algebra.lie.of_associative
import algebra.lie.ideal_operations

/-!
# Trivial Lie modules and Abelian Lie algebras

The action of a Lie algebra `L` on a module `M` is trivial if `⁅x, m⁆ = 0` for all `x ∈ L` and
`m ∈ M`. In the special case that `M = L` with the adjoint action, triviality corresponds to the
concept of an Abelian Lie algebra.

In this file we define these concepts and provide some related definitions and results.

## Main definitions

  * `lie_module.is_trivial`
  * `is_lie_abelian`
  * `commutative_ring_iff_abelian_lie_ring`
  * `lie_module.ker`
  * `lie_module.max_triv_submodule`
  * `lie_algebra.center`

## Tags

lie algebra, abelian, commutative, center
-/

universes u v w w₁ w₂

/-- A Lie (ring) module is trivial iff all brackets vanish. -/
class lie_module.is_trivial (L : Type v) (M : Type w) [has_bracket L M] [has_zero M] : Prop :=
(trivial : ∀ (x : L) (m : M), ⁅x, m⁆ = 0)

@[simp] lemma trivial_lie_zero (L : Type v) (M : Type w)
  [has_bracket L M] [has_zero M] [lie_module.is_trivial L M] (x : L) (m : M) : ⁅x, m⁆ = 0 :=
lie_module.is_trivial.trivial x m

/-- A Lie algebra is Abelian iff it is trivial as a Lie module over itself. -/
abbreviation is_lie_abelian (L : Type v) [has_bracket L L] [has_zero L] : Prop :=
lie_module.is_trivial L L

instance lie_ideal.is_lie_abelian_of_trivial (R : Type u) (L : Type v)
  [comm_ring R] [lie_ring L] [lie_algebra R L] (I : lie_ideal R L) [h : lie_module.is_trivial L I] :
  is_lie_abelian I :=
{ trivial := λ x y, by apply h.trivial, }

lemma function.injective.is_lie_abelian {R : Type u} {L₁ : Type v} {L₂ : Type w}
  [comm_ring R] [lie_ring L₁] [lie_ring L₂] [lie_algebra R L₁] [lie_algebra R L₂]
  {f : L₁ →ₗ⁅R⁆ L₂} (h₁ : function.injective f) (h₂ : is_lie_abelian L₂) :
  is_lie_abelian L₁ :=
{ trivial := λ x y,
    by { apply h₁, rw [lie_hom.map_lie, trivial_lie_zero, lie_hom.map_zero], } }

lemma function.surjective.is_lie_abelian {R : Type u} {L₁ : Type v} {L₂ : Type w}
  [comm_ring R] [lie_ring L₁] [lie_ring L₂] [lie_algebra R L₁] [lie_algebra R L₂]
  {f : L₁ →ₗ⁅R⁆ L₂} (h₁ : function.surjective f) (h₂ : is_lie_abelian L₁) :
  is_lie_abelian L₂ :=
{ trivial := λ x y,
    begin
      obtain ⟨u, hu⟩ := h₁ x, rw ← hu,
      obtain ⟨v, hv⟩ := h₁ y, rw ← hv,
      rw [← lie_hom.map_lie, trivial_lie_zero, lie_hom.map_zero],
    end }

lemma lie_abelian_iff_equiv_lie_abelian {R : Type u} {L₁ : Type v} {L₂ : Type w}
  [comm_ring R] [lie_ring L₁] [lie_ring L₂] [lie_algebra R L₁] [lie_algebra R L₂]
  (e : L₁ ≃ₗ⁅R⁆ L₂) : is_lie_abelian L₁ ↔ is_lie_abelian L₂ :=
⟨e.symm.injective.is_lie_abelian, e.injective.is_lie_abelian⟩

lemma commutative_ring_iff_abelian_lie_ring {A : Type v} [ring A] :
  is_commutative A (*) ↔ is_lie_abelian A :=
begin
  have h₁ : is_commutative A (*) ↔ ∀ (a b : A), a * b = b * a := ⟨λ h, h.1, λ h, ⟨h⟩⟩,
  have h₂ : is_lie_abelian A ↔ ∀ (a b : A), ⁅a, b⁆ = 0 := ⟨λ h, h.1, λ h, ⟨h⟩⟩,
  simp only [h₁, h₂, lie_ring.of_associative_ring_bracket, sub_eq_zero],
end

lemma lie_algebra.is_lie_abelian_bot (R : Type u) (L : Type v)
  [comm_ring R] [lie_ring L] [lie_algebra R L] : is_lie_abelian (⊥ : lie_ideal R L) :=
⟨begin
  rintros ⟨x, hx⟩ ⟨y, hy⟩,
  suffices : ⁅x, y⁆ = 0,
  { ext, simp only [this, lie_subalgebra.coe_bracket, submodule.coe_mk, submodule.coe_zero], },
  change x ∈ (⊥ : lie_ideal R L) at hx, rw lie_submodule.mem_bot at hx, rw [hx, zero_lie],
end⟩

section center

variables (R : Type u) (L : Type v) (M : Type w) (N : Type w₁)
variables [comm_ring R] [lie_ring L] [lie_algebra R L]
variables [add_comm_group M] [module R M] [lie_ring_module L M] [lie_module R L M]
variables [add_comm_group N] [module R N] [lie_ring_module L N] [lie_module R L N]

namespace lie_module

/-- The kernel of the action of a Lie algebra `L` on a Lie module `M` as a Lie ideal in `L`. -/
protected def ker : lie_ideal R L := (to_endomorphism R L M).ker

@[simp] protected lemma mem_ker (x : L) : x ∈ lie_module.ker R L M ↔ ∀ (m : M), ⁅x, m⁆ = 0 :=
begin
  dunfold lie_module.ker,
  simp only [lie_hom.mem_ker, linear_map.ext_iff, linear_map.zero_apply,
    to_endomorphism_apply_apply],
end

/-- The largest submodule of a Lie module `M` on which the Lie algebra `L` acts trivially. -/
def max_triv_submodule : lie_submodule R L M :=
{ carrier   := { m | ∀ (x : L), ⁅x, m⁆ = 0 },
  zero_mem' := λ x, lie_zero x,
  add_mem'  := λ x y hx hy z, by rw [lie_add, hx, hy, add_zero],
  smul_mem' := λ c x hx y, by rw [lie_smul, hx, smul_zero],
  lie_mem   := λ x m hm y, by rw [hm, lie_zero], }

@[simp] lemma mem_max_triv_submodule (m : M) :
  m ∈ max_triv_submodule R L M ↔ ∀ (x : L), ⁅x, m⁆ = 0 :=
iff.rfl

instance : is_trivial L (max_triv_submodule R L M) :=
{ trivial := λ x m, subtype.ext (m.property x), }

lemma trivial_iff_le_maximal_trivial (N : lie_submodule R L M) :
  is_trivial L N ↔ N ≤ max_triv_submodule R L M :=
begin
  split,
  { rintros ⟨h⟩, intros m hm x, specialize h x ⟨m, hm⟩, rw subtype.ext_iff at h, exact h, },
  { intros h, constructor, rintros x ⟨m, hm⟩, apply subtype.ext, apply h, exact hm, },
end

lemma is_trivial_iff_max_triv_eq_top :
  is_trivial L M ↔ max_triv_submodule R L M = ⊤ :=
begin
  split,
  { rintros ⟨h⟩, ext,
    simp only [mem_max_triv_submodule, h, forall_const, true_iff, eq_self_iff_true], },
  { intros h, constructor, intros x m, revert x,
    rw [← mem_max_triv_submodule R L M, h], exact lie_submodule.mem_top m, },
end

variables {R L M N}

/-- `max_triv_submodule` is functorial. -/
def max_triv_hom (f : M →ₗ⁅R,L⁆ N) :
  max_triv_submodule R L M →ₗ⁅R,L⁆ max_triv_submodule R L N :=
{ to_fun    := λ m, ⟨f m, λ x, by
    { have h := congr_arg f (m.property x),
      rw [lie_module_hom.map_zero, lie_module_hom.map_lie] at h, exact h, }⟩,
  map_add'  := λ m n, by simpa,
  map_smul' := λ t m, by simpa,
  map_lie'  := λ x m, by simp, }

@[norm_cast, simp] lemma coe_max_triv_hom_apply
  (f : M →ₗ⁅R,L⁆ N) (m : max_triv_submodule R L M) :
  (max_triv_hom f m : N) = f m :=
rfl

/-- The maximal trivial submodules of Lie-equivalent Lie modules are Lie-equivalent. -/
def max_triv_equiv (e : M ≃ₗ⁅R,L⁆ N) :
  max_triv_submodule R L M ≃ₗ⁅R,L⁆ max_triv_submodule R L N :=
{ to_fun    := max_triv_hom (e : M →ₗ⁅R,L⁆ N),
  inv_fun   := max_triv_hom (e.symm : N →ₗ⁅R,L⁆ M),
  left_inv  := λ m, by { ext, simp, },
  right_inv := λ n, by { ext, simp, },
  .. max_triv_hom (e : M →ₗ⁅R,L⁆ N), }

@[norm_cast, simp] lemma coe_max_triv_equiv_apply
  (e : M ≃ₗ⁅R,L⁆ N) (m : max_triv_submodule R L M) :
  (max_triv_equiv e m : N) = e ↑m :=
rfl

@[simp] lemma max_triv_equiv_of_refl_eq_refl :
  max_triv_equiv (lie_module_equiv.refl : M ≃ₗ⁅R,L⁆ M) = lie_module_equiv.refl :=
by { ext, simp only [coe_max_triv_equiv_apply, lie_module_equiv.refl_apply], }

@[simp] lemma max_triv_equiv_of_equiv_symm_eq_symm (e : M ≃ₗ⁅R,L⁆ N) :
  (max_triv_equiv e).symm = max_triv_equiv e.symm :=
rfl

/-- A linear map between two Lie modules is a morphism of Lie modules iff the Lie algebra action
on it is trivial. -/
def max_triv_linear_map_equiv_lie_module_hom :
  (max_triv_submodule R L (M →ₗ[R] N)) ≃ₗ[R] (M →ₗ⁅R,L⁆ N) :=
{ to_fun    := λ f,
    { map_lie' := λ x m, by
      { have hf : ⁅x, f.val⁆ m = 0, { rw [f.property x, linear_map.zero_apply], },
        rw [lie_hom.lie_apply, sub_eq_zero, ← linear_map.to_fun_eq_coe] at hf, exact hf.symm, },
      ..f.val, },
  map_add'  := λ f g, by { ext, simp, },
  map_smul' := λ F G, by { ext, simp, },
  inv_fun   := λ F, ⟨F, λ x, by { ext, simp, }⟩,
  left_inv  := λ f, by simp,
  right_inv := λ F, by simp, }

<<<<<<< HEAD
@[simp] lemma coe_maximal_trivial_linear_map_equiv_lie_module_hom
  (f : maximal_trivial_submodule R L (M →ₗ[R] N)) :
  ((maximal_trivial_linear_map_equiv_lie_module_hom f) : M → N) = f :=
by { ext, refl, }

@[simp] lemma coe_maximal_trivial_linear_map_equiv_lie_module_hom_apply
  (f : maximal_trivial_submodule R L (M →ₗ[R] N)) :
  ((maximal_trivial_linear_map_equiv_lie_module_hom f) : M →ₗ[R] N) = (f : M →ₗ[R] N) :=
=======
@[simp] lemma coe_max_triv_linear_map_equiv_lie_module_hom
  (f : max_triv_submodule R L (M →ₗ[R] N)) :
  ((max_triv_linear_map_equiv_lie_module_hom f) : M → N) = f :=
>>>>>>> de3fff81
by { ext, refl, }

@[simp] lemma coe_max_triv_linear_map_equiv_lie_module_hom_symm
  (f : M →ₗ⁅R,L⁆ N) :
  ((max_triv_linear_map_equiv_lie_module_hom.symm f) : M → N) = f :=
rfl

@[simp] lemma coe_linear_map_max_triv_linear_map_equiv_lie_module_hom
  (f : max_triv_submodule R L (M →ₗ[R] N)) :
  ((max_triv_linear_map_equiv_lie_module_hom f) : M →ₗ[R] N) = (f : M →ₗ[R] N) :=
by { ext, refl, }

@[simp] lemma coe_linear_map_max_triv_linear_map_equiv_lie_module_hom_symm
  (f : M →ₗ⁅R,L⁆ N) :
  ((max_triv_linear_map_equiv_lie_module_hom.symm f) : M →ₗ[R] N) = (f : M →ₗ[R] N) :=
rfl

end lie_module

namespace lie_algebra

/-- The center of a Lie algebra is the set of elements that commute with everything. It can
be viewed as the maximal trivial submodule of the Lie algebra as a Lie module over itself via the
adjoint representation. -/
abbreviation center : lie_ideal R L := lie_module.max_triv_submodule R L L

instance : is_lie_abelian (center R L) := infer_instance

lemma center_eq_adjoint_kernel : center R L = lie_module.ker R L L :=
begin
  ext y,
  simp only [lie_module.mem_max_triv_submodule, lie_module.mem_ker,
    ← lie_skew _ y, neg_eq_zero],
end

lemma abelian_of_le_center (I : lie_ideal R L) (h : I ≤ center R L) : is_lie_abelian I :=
begin
  rw ← lie_module.trivial_iff_le_maximal_trivial R L L I at h,
  haveI := h, exact lie_ideal.is_lie_abelian_of_trivial R L I,
end

lemma is_lie_abelian_iff_center_eq_top : is_lie_abelian L ↔ center R L = ⊤ :=
lie_module.is_trivial_iff_max_triv_eq_top R L L

end lie_algebra

end center

section ideal_operations

open lie_submodule lie_subalgebra

variables {R : Type u} {L : Type v} {M : Type w}
variables [comm_ring R] [lie_ring L] [lie_algebra R L] [add_comm_group M] [module R M]
variables [lie_ring_module L M] [lie_module R L M]
variables (N N' : lie_submodule R L M) (I J : lie_ideal R L)

@[simp] lemma lie_submodule.trivial_lie_oper_zero [lie_module.is_trivial L M] : ⁅I, N⁆ = ⊥ :=
begin
  suffices : ⁅I, N⁆ ≤ ⊥, { exact le_bot_iff.mp this, },
  rw [lie_ideal_oper_eq_span, lie_submodule.lie_span_le],
  rintros m ⟨x, n, h⟩, rw trivial_lie_zero at h, simp [← h],
end

lemma lie_submodule.lie_abelian_iff_lie_self_eq_bot : is_lie_abelian I ↔ ⁅I, I⁆ = ⊥ :=
begin
  simp only [_root_.eq_bot_iff, lie_ideal_oper_eq_span, lie_submodule.lie_span_le,
    lie_submodule.bot_coe, set.subset_singleton_iff, set.mem_set_of_eq, exists_imp_distrib],
  split; intros h,
  { intros z x y hz, rw [← hz, ← coe_bracket, coe_zero_iff_zero], apply h.trivial, },
  { exact ⟨λ x y, by { rw ← coe_zero_iff_zero, apply h _ x y, refl, }⟩, },
end

end ideal_operations<|MERGE_RESOLUTION|>--- conflicted
+++ resolved
@@ -194,20 +194,9 @@
   left_inv  := λ f, by simp,
   right_inv := λ F, by simp, }
 
-<<<<<<< HEAD
-@[simp] lemma coe_maximal_trivial_linear_map_equiv_lie_module_hom
-  (f : maximal_trivial_submodule R L (M →ₗ[R] N)) :
-  ((maximal_trivial_linear_map_equiv_lie_module_hom f) : M → N) = f :=
-by { ext, refl, }
-
-@[simp] lemma coe_maximal_trivial_linear_map_equiv_lie_module_hom_apply
-  (f : maximal_trivial_submodule R L (M →ₗ[R] N)) :
-  ((maximal_trivial_linear_map_equiv_lie_module_hom f) : M →ₗ[R] N) = (f : M →ₗ[R] N) :=
-=======
 @[simp] lemma coe_max_triv_linear_map_equiv_lie_module_hom
   (f : max_triv_submodule R L (M →ₗ[R] N)) :
   ((max_triv_linear_map_equiv_lie_module_hom f) : M → N) = f :=
->>>>>>> de3fff81
 by { ext, refl, }
 
 @[simp] lemma coe_max_triv_linear_map_equiv_lie_module_hom_symm
