/-
Copyright (c) 2014 Jeremy Avigad. All rights reserved.
Released under Apache 2.0 license as described in the file LICENSE.
Authors: Jeremy Avigad, Leonardo de Moura, Simon Hudon, Mario Carneiro
-/

import algebra.group.defs
import logic.function.basic

/-!
# Basic lemmas about semigroups, monoids, and groups

This file lists various basic lemmas about semigroups, monoids, and groups. Most proofs are
one-liners from the corresponding axioms. For the definitions of semigroups, monoids and groups, see
`algebra/group/defs.lean`.
-/

universe u

section associative
variables {α : Type u} (f : α → α → α) [is_associative α f] (x y : α)

/--
Composing two associative operations of `f : α → α → α` on the left
is equal to an associative operation on the left.
-/
lemma comp_assoc_left : (f x) ∘ (f y) = (f (f x y)) :=
by { ext z, rw [function.comp_apply, @is_associative.assoc _ f] }

/--
Composing two associative operations of `f : α → α → α` on the right
is equal to an associative operation on the right.
-/
lemma comp_assoc_right : (λ z, f z x) ∘ (λ z, f z y) = (λ z, f z (f y x)) :=
by { ext z, rw [function.comp_apply, @is_associative.assoc _ f] }

end associative

section semigroup
variables {α : Type*}

/--
Composing two multiplications on the left by `y` then `x`
is equal to a multiplication on the left by `x * y`.
-/
@[simp, to_additive
"Composing two additions on the left by `y` then `x`
is equal to a addition on the left by `x + y`."]
lemma comp_mul_left [semigroup α] (x y : α) :
  ((*) x) ∘ ((*) y) = ((*) (x * y)) :=
comp_assoc_left _ _ _

/--
Composing two multiplications on the right by `y` and `x`
is equal to a multiplication on the right by `y * x`.
-/
@[simp, to_additive
"Composing two additions on the right by `y` and `x`
is equal to a addition on the right by `y + x`."]
lemma comp_mul_right [semigroup α] (x y : α) :
  (* x) ∘ (* y) = (* (y * x)) :=
comp_assoc_right _ _ _

end semigroup

section mul_one_class
variables {M : Type u} [mul_one_class M]

@[to_additive]
lemma ite_mul_one {P : Prop} [decidable P] {a b : M} :
  ite P (a * b) 1 = ite P a 1 * ite P b 1 :=
by { by_cases h : P; simp [h], }

@[to_additive]
lemma eq_one_iff_eq_one_of_mul_eq_one {a b : M} (h : a * b = 1) : a = 1 ↔ b = 1 :=
by split; { rintro rfl, simpa using h }

@[to_additive]
lemma one_mul_eq_id : ((*) (1 : M)) = id := funext one_mul

@[to_additive]
lemma mul_one_eq_id : (* (1 : M)) = id := funext mul_one

end mul_one_class

section comm_semigroup
variables {G : Type u} [comm_semigroup G]

@[no_rsimp, to_additive]
lemma mul_left_comm : ∀ a b c : G, a * (b * c) = b * (a * c) :=
left_comm has_mul.mul mul_comm mul_assoc
attribute [no_rsimp] add_left_comm

@[to_additive]
lemma mul_right_comm : ∀ a b c : G, a * b * c = a * c * b :=
right_comm has_mul.mul mul_comm mul_assoc

@[to_additive]
theorem mul_mul_mul_comm (a b c d : G) : (a * b) * (c * d) = (a * c) * (b * d) :=
by simp only [mul_left_comm, mul_assoc]

end comm_semigroup

local attribute [simp] mul_assoc sub_eq_add_neg

section add_monoid
variables {M : Type u} [add_monoid M] {a b c : M}

@[simp] lemma bit0_zero : bit0 (0 : M) = 0 := add_zero _
@[simp] lemma bit1_zero [has_one M] : bit1 (0 : M) = 1 :=
by rw [bit1, bit0_zero, zero_add]

end add_monoid

section comm_monoid
variables {M : Type u} [comm_monoid M] {x y z : M}

@[to_additive] lemma inv_unique (hy : x * y = 1) (hz : x * z = 1) : y = z :=
left_inv_eq_right_inv (trans (mul_comm _ _) hy) hz

end comm_monoid

section left_cancel_monoid

<<<<<<< HEAD
variables {M : Type u} [left_cancel_monoid M]

@[to_additive] lemma left_cancel_eq_one {a : M} (h : a * a = a) : a = 1 :=
mul_left_cancel (show a * a = a * 1, by rwa mul_one)

@[to_additive] lemma eq_one_left_cancel {a : M} (h : a = a * a) : a = 1 :=
mul_left_cancel (show a * a = a * 1, by rwa [mul_one, eq_comm])
=======
variables {M : Type u} [left_cancel_monoid M] {a b : M}

@[simp, to_additive] lemma mul_right_eq_self : a * b = a ↔ b = 1 :=
calc a * b = a ↔ a * b = a * 1 : by rw mul_one
           ... ↔ b = 1         : mul_left_cancel_iff

@[simp, to_additive] lemma self_eq_mul_right : a = a * b ↔ b = 1 :=
eq_comm.trans mul_right_eq_self
>>>>>>> 57cd5ef1

end left_cancel_monoid

section right_cancel_monoid

<<<<<<< HEAD
variables {M : Type u} [right_cancel_monoid M]

@[to_additive] lemma right_cancel_eq_one {a : M} (h : a * a = a) : a = 1 :=
mul_right_cancel (show a * a = 1 * a, by rwa one_mul)

@[to_additive] lemma eq_one_right_cancel {a : M} (h : a = a * a) : a = 1 :=
mul_right_cancel (show a * a = 1 * a, by rwa [one_mul, eq_comm])

end right_cancel_monoid

=======
variables {M : Type u} [right_cancel_monoid M] {a b : M}

@[simp, to_additive] lemma mul_left_eq_self : a * b = b ↔ a = 1 :=
calc a * b = b ↔ a * b = 1 * b : by rw one_mul
           ... ↔ a = 1         : mul_right_cancel_iff

@[simp, to_additive] lemma self_eq_mul_left : b = a * b ↔ a = 1 :=
eq_comm.trans mul_left_eq_self

end right_cancel_monoid

section div_inv_monoid

variables {G : Type u} [div_inv_monoid G]

@[to_additive]
lemma inv_eq_one_div (x : G) :
  x⁻¹ = 1 / x :=
by rw [div_eq_mul_inv, one_mul]

@[to_additive]
lemma mul_one_div (x y : G) :
  x * (1 / y) = x / y :=
by rw [div_eq_mul_inv, one_mul, div_eq_mul_inv]

lemma mul_div_assoc {a b c : G} : a * b / c = a * (b / c) :=
by rw [div_eq_mul_inv, div_eq_mul_inv, mul_assoc _ _ _]

lemma mul_div_assoc' (a b c : G) : a * (b / c) = (a * b) / c :=
mul_div_assoc.symm

@[simp, to_additive] lemma one_div (a : G) : 1 / a = a⁻¹ :=
(inv_eq_one_div a).symm

end div_inv_monoid

>>>>>>> 57cd5ef1
section group
variables {G : Type u} [group G] {a b c : G}

@[simp, to_additive]
lemma inv_mul_cancel_right (a b : G) : a * b⁻¹ * b = a :=
by simp [mul_assoc]

@[simp, to_additive neg_zero]
lemma one_inv : 1⁻¹ = (1 : G) :=
inv_eq_of_mul_eq_one (one_mul 1)

@[to_additive]
theorem left_inverse_inv (G) [group G] :
  function.left_inverse (λ a : G, a⁻¹) (λ a, a⁻¹) :=
inv_inv

@[simp, to_additive]
lemma inv_involutive : function.involutive (has_inv.inv : G → G) := inv_inv

@[to_additive]
lemma inv_injective : function.injective (has_inv.inv : G → G) :=
inv_involutive.injective

@[simp, to_additive] theorem inv_inj : a⁻¹ = b⁻¹ ↔ a = b := inv_injective.eq_iff

@[simp, to_additive]
lemma mul_inv_cancel_left (a b : G) : a * (a⁻¹ * b) = b :=
by rw [← mul_assoc, mul_right_inv, one_mul]

@[to_additive]
theorem mul_left_surjective (a : G) : function.surjective ((*) a) :=
λ x, ⟨a⁻¹ * x, mul_inv_cancel_left a x⟩

@[to_additive]
theorem mul_right_surjective (a : G) : function.surjective (λ x, x * a) :=
λ x, ⟨x * a⁻¹, inv_mul_cancel_right x a⟩

@[simp, to_additive neg_add_rev]
lemma mul_inv_rev (a b : G) : (a * b)⁻¹ = b⁻¹ * a⁻¹ :=
inv_eq_of_mul_eq_one $ by simp

@[to_additive]
lemma eq_inv_of_eq_inv (h : a = b⁻¹) : b = a⁻¹ :=
by simp [h]

@[to_additive]
lemma eq_inv_of_mul_eq_one (h : a * b = 1) : a = b⁻¹ :=
have a⁻¹ = b, from inv_eq_of_mul_eq_one h,
by simp [this.symm]

@[to_additive]
lemma eq_mul_inv_of_mul_eq (h : a * c = b) : a = b * c⁻¹ :=
by simp [h.symm]

@[to_additive]
lemma eq_inv_mul_of_mul_eq (h : b * a = c) : a = b⁻¹ * c :=
by simp [h.symm]

@[to_additive]
lemma inv_mul_eq_of_eq_mul (h : b = a * c) : a⁻¹ * b = c :=
by simp [h]

@[to_additive]
lemma mul_inv_eq_of_eq_mul (h : a = c * b) : a * b⁻¹ = c :=
by simp [h]

@[to_additive]
lemma eq_mul_of_mul_inv_eq (h : a * c⁻¹ = b) : a = b * c :=
by simp [h.symm]

@[to_additive]
lemma eq_mul_of_inv_mul_eq (h : b⁻¹ * a = c) : a = b * c :=
by simp [h.symm, mul_inv_cancel_left]

@[to_additive]
lemma mul_eq_of_eq_inv_mul (h : b = a⁻¹ * c) : a * b = c :=
by rw [h, mul_inv_cancel_left]

@[to_additive]
lemma mul_eq_of_eq_mul_inv (h : a = c * b⁻¹) : a * b = c :=
by simp [h]

@[simp, to_additive]
theorem inv_eq_one : a⁻¹ = 1 ↔ a = 1 :=
by rw [← @inv_inj _ _ a 1, one_inv]

@[simp, to_additive]
theorem one_eq_inv : 1 = a⁻¹ ↔ a = 1 :=
by rw [eq_comm, inv_eq_one]

@[to_additive]
theorem inv_ne_one : a⁻¹ ≠ 1 ↔ a ≠ 1 :=
not_congr inv_eq_one

@[to_additive]
theorem eq_inv_iff_eq_inv : a = b⁻¹ ↔ b = a⁻¹ :=
⟨eq_inv_of_eq_inv, eq_inv_of_eq_inv⟩

@[to_additive]
theorem inv_eq_iff_inv_eq : a⁻¹ = b ↔ b⁻¹ = a :=
eq_comm.trans $ eq_inv_iff_eq_inv.trans eq_comm

@[to_additive]
theorem mul_eq_one_iff_eq_inv : a * b = 1 ↔ a = b⁻¹ :=
⟨eq_inv_of_mul_eq_one, λ h, by rw [h, mul_left_inv]⟩

@[to_additive]
theorem mul_eq_one_iff_inv_eq : a * b = 1 ↔ a⁻¹ = b :=
by rw [mul_eq_one_iff_eq_inv, eq_inv_iff_eq_inv, eq_comm]

@[to_additive]
theorem eq_inv_iff_mul_eq_one : a = b⁻¹ ↔ a * b = 1 :=
mul_eq_one_iff_eq_inv.symm

@[to_additive]
theorem inv_eq_iff_mul_eq_one : a⁻¹ = b ↔ a * b = 1 :=
mul_eq_one_iff_inv_eq.symm

@[to_additive]
theorem eq_mul_inv_iff_mul_eq : a = b * c⁻¹ ↔ a * c = b :=
⟨λ h, by rw [h, inv_mul_cancel_right], λ h, by rw [← h, mul_inv_cancel_right]⟩

@[to_additive]
theorem eq_inv_mul_iff_mul_eq : a = b⁻¹ * c ↔ b * a = c :=
⟨λ h, by rw [h, mul_inv_cancel_left], λ h, by rw [← h, inv_mul_cancel_left]⟩

@[to_additive]
theorem inv_mul_eq_iff_eq_mul : a⁻¹ * b = c ↔ b = a * c :=
⟨λ h, by rw [← h, mul_inv_cancel_left], λ h, by rw [h, inv_mul_cancel_left]⟩

@[to_additive]
theorem mul_inv_eq_iff_eq_mul : a * b⁻¹ = c ↔ a = c * b :=
⟨λ h, by rw [← h, inv_mul_cancel_right], λ h, by rw [h, mul_inv_cancel_right]⟩

@[to_additive]
theorem mul_inv_eq_one : a * b⁻¹ = 1 ↔ a = b :=
by rw [mul_eq_one_iff_eq_inv, inv_inv]

@[to_additive]
theorem inv_mul_eq_one : a⁻¹ * b = 1 ↔ a = b :=
by rw [mul_eq_one_iff_eq_inv, inv_inj]

@[to_additive]
lemma div_left_injective : function.injective (λ a, a / b) :=
by simpa only [div_eq_mul_inv] using λ a a' h, mul_left_injective (b⁻¹) h

@[to_additive]
lemma div_right_injective : function.injective (λ a, b / a) :=
by simpa only [div_eq_mul_inv] using λ a a' h, inv_injective (mul_right_injective b h)

end group

section add_group
variables {G : Type u} [add_group G] {a b c d : G}

@[simp] lemma sub_self (a : G) : a - a = 0 :=
by rw [sub_eq_add_neg, add_right_neg a]

@[simp] lemma sub_add_cancel (a b : G) : a - b + b = a :=
by rw [sub_eq_add_neg, neg_add_cancel_right a b]

@[simp] lemma add_sub_cancel (a b : G) : a + b - b = a :=
by rw [sub_eq_add_neg, add_neg_cancel_right a b]

lemma add_sub_assoc (a b c : G) : a + b - c = a + (b - c) :=
by rw [sub_eq_add_neg, add_assoc, ←sub_eq_add_neg]

lemma eq_of_sub_eq_zero (h : a - b = 0) : a = b :=
calc a = a - b + b : (sub_add_cancel a b).symm
   ... = b         : by rw [h, zero_add]

@[simp] lemma sub_zero (a : G) : a - 0 = a :=
by rw [sub_eq_add_neg, neg_zero, add_zero]

lemma sub_ne_zero_of_ne (h : a ≠ b) : a - b ≠ 0 :=
mt eq_of_sub_eq_zero h

@[simp] lemma sub_neg_eq_add (a b : G) : a - (-b) = a + b :=
by rw [sub_eq_add_neg, neg_neg]

@[simp] lemma neg_sub (a b : G) : -(a - b) = b - a :=
neg_eq_of_add_eq_zero (by rw [sub_eq_add_neg, sub_eq_add_neg, add_assoc, neg_add_cancel_left,
  add_right_neg])

local attribute [simp] add_assoc

lemma add_sub (a b c : G) : a + (b - c) = a + b - c :=
by simp

lemma sub_add_eq_sub_sub_swap (a b c : G) : a - (b + c) = a - c - b :=
by simp

@[simp] lemma add_sub_add_right_eq_sub (a b c : G) : (a + c) - (b + c) = a - b :=
by rw [sub_add_eq_sub_sub_swap]; simp

lemma eq_sub_of_add_eq (h : a + c = b) : a = b - c :=
by simp [← h]

lemma sub_eq_of_eq_add (h : a = c + b) : a - b = c :=
by simp [h]

lemma eq_add_of_sub_eq (h : a - c = b) : a = b + c :=
by simp [← h]

lemma add_eq_of_eq_sub (h : a = c - b) : a + b = c :=
by simp [h]

@[simp] lemma sub_right_inj : a - b = a - c ↔ b = c :=
sub_right_injective.eq_iff

@[simp] lemma sub_left_inj : b - a = c - a ↔ b = c :=
by { rw [sub_eq_add_neg, sub_eq_add_neg], exact add_left_inj _ }

lemma sub_add_sub_cancel (a b c : G) : (a - b) + (b - c) = a - c :=
by rw [← add_sub_assoc, sub_add_cancel]

lemma sub_sub_sub_cancel_right (a b c : G) : (a - c) - (b - c) = a - b :=
by rw [← neg_sub c b, sub_neg_eq_add, sub_add_sub_cancel]

theorem sub_sub_assoc_swap : a - (b - c) = a + c - b :=
by simp

theorem sub_eq_zero : a - b = 0 ↔ a = b :=
⟨eq_of_sub_eq_zero, λ h, by rw [h, sub_self]⟩

alias sub_eq_zero ↔ _ sub_eq_zero_of_eq

theorem sub_ne_zero : a - b ≠ 0 ↔ a ≠ b :=
not_congr sub_eq_zero

@[simp] theorem sub_eq_self : a - b = a ↔ b = 0 :=
by rw [sub_eq_add_neg, add_right_eq_self, neg_eq_zero]

theorem eq_sub_iff_add_eq : a = b - c ↔ a + c = b :=
by rw [sub_eq_add_neg, eq_add_neg_iff_add_eq]

theorem sub_eq_iff_eq_add : a - b = c ↔ a = c + b :=
by rw [sub_eq_add_neg, add_neg_eq_iff_eq_add]

theorem eq_iff_eq_of_sub_eq_sub (H : a - b = c - d) : a = b ↔ c = d :=
by rw [← sub_eq_zero, H, sub_eq_zero]

theorem left_inverse_sub_add_left (c : G) : function.left_inverse (λ x, x - c) (λ x, x + c) :=
assume x, add_sub_cancel x c

theorem left_inverse_add_left_sub (c : G) : function.left_inverse (λ x, x + c) (λ x, x - c) :=
assume x, sub_add_cancel x c

theorem left_inverse_add_right_neg_add (c : G) :
  function.left_inverse (λ x, c + x) (λ x, - c + x) :=
assume x, add_neg_cancel_left c x

theorem left_inverse_neg_add_add_right (c : G) :
  function.left_inverse (λ x, - c + x) (λ x, c + x) :=
assume x, neg_add_cancel_left c x

end add_group

section comm_group
variables {G : Type u} [comm_group G]

@[to_additive neg_add]
lemma mul_inv (a b : G) : (a * b)⁻¹ = a⁻¹ * b⁻¹ :=
by rw [mul_inv_rev, mul_comm]

end comm_group

section add_comm_group
variables {G : Type u} [add_comm_group G] {a b c d : G}

local attribute [simp] add_assoc add_comm add_left_comm sub_eq_add_neg

lemma sub_add_eq_sub_sub (a b c : G) : a - (b + c) = a - b - c :=
by simp

lemma neg_add_eq_sub (a b : G) : -a + b = b - a :=
by simp

lemma sub_add_eq_add_sub (a b c : G) : a - b + c = a + c - b :=
by simp

lemma sub_sub (a b c : G) : a - b - c = a - (b + c) :=
by simp

lemma sub_add (a b c : G) : a - b + c = a - (b - c) :=
by simp

@[simp] lemma add_sub_add_left_eq_sub (a b c : G) : (c + a) - (c + b) = a - b :=
by simp

lemma eq_sub_of_add_eq' (h : c + a = b) : a = b - c :=
by simp [h.symm]

lemma sub_eq_of_eq_add' (h : a = b + c) : a - b = c :=
begin simp [h], rw [add_left_comm], simp end

lemma eq_add_of_sub_eq' (h : a - b = c) : a = b + c :=
by simp [h.symm]

lemma add_eq_of_eq_sub' (h : b = c - a) : a + b = c :=
begin simp [h], rw [add_comm c, add_neg_cancel_left] end

lemma sub_sub_self (a b : G) : a - (a - b) = b :=
begin simp, rw [add_comm b, add_neg_cancel_left] end

lemma add_sub_comm (a b c d : G) : a + b - (c + d) = (a - c) + (b - d) :=
by simp

lemma sub_eq_sub_add_sub (a b c : G) : a - b = c - b + (a - c) :=
begin simp, rw [add_left_comm c], simp end

lemma neg_neg_sub_neg (a b : G) : - (-a - -b) = a - b :=
by simp

@[simp] lemma sub_sub_cancel (a b : G) : a - (a - b) = b := sub_sub_self a b

lemma sub_eq_neg_add (a b : G) : a - b = -b + a :=
by rw [sub_eq_add_neg, add_comm _ _]

theorem neg_add' (a b : G) : -(a + b) = -a - b :=
by rw [sub_eq_add_neg, neg_add a b]

@[simp]
lemma neg_sub_neg (a b : G) : -a - -b = b - a :=
by simp [sub_eq_neg_add, add_comm]

lemma eq_sub_iff_add_eq' : a = b - c ↔ c + a = b :=
by rw [eq_sub_iff_add_eq, add_comm]

lemma sub_eq_iff_eq_add' : a - b = c ↔ a = b + c :=
by rw [sub_eq_iff_eq_add, add_comm]

@[simp]
lemma add_sub_cancel' (a b : G) : a + b - a = b :=
by rw [sub_eq_neg_add, neg_add_cancel_left]

@[simp]
lemma add_sub_cancel'_right (a b : G) : a + (b - a) = b :=
by rw [← add_sub_assoc, add_sub_cancel']

-- This lemma is in the `simp` set under the name `add_neg_cancel_comm_assoc`,
-- defined  in `algebra/group/commute`
lemma add_add_neg_cancel'_right (a b : G) : a + (b + -a) = b :=
by rw [← sub_eq_add_neg, add_sub_cancel'_right a b]

lemma sub_right_comm (a b c : G) : a - b - c = a - c - b :=
by { repeat { rw sub_eq_add_neg }, exact add_right_comm _ _ _ }

@[simp] lemma add_add_sub_cancel (a b c : G) : (a + c) + (b - c) = a + b :=
by rw [add_assoc, add_sub_cancel'_right]

@[simp] lemma sub_add_add_cancel (a b c : G) : (a - c) + (b + c) = a + b :=
by rw [add_left_comm, sub_add_cancel, add_comm]

@[simp] lemma sub_add_sub_cancel' (a b c : G) : (a - b) + (c - a) = c - b :=
by rw add_comm; apply sub_add_sub_cancel

@[simp] lemma add_sub_sub_cancel (a b c : G) : (a + b) - (a - c) = b + c :=
by rw [← sub_add, add_sub_cancel']

@[simp] lemma sub_sub_sub_cancel_left (a b c : G) : (c - a) - (c - b) = b - a :=
by rw [← neg_sub b c, sub_neg_eq_add, add_comm, sub_add_sub_cancel]

lemma sub_eq_sub_iff_add_eq_add : a - b = c - d ↔ a + d = c + b :=
begin
  rw [sub_eq_iff_eq_add, sub_add_eq_add_sub, eq_comm, sub_eq_iff_eq_add'],
  simp only [add_comm, eq_comm]
end

lemma sub_eq_sub_iff_sub_eq_sub : a - b = c - d ↔ a - c = b - d :=
by rw [sub_eq_iff_eq_add, sub_add_eq_add_sub, sub_eq_iff_eq_add', add_sub_assoc]

end add_comm_group<|MERGE_RESOLUTION|>--- conflicted
+++ resolved
@@ -122,15 +122,6 @@
 
 section left_cancel_monoid
 
-<<<<<<< HEAD
-variables {M : Type u} [left_cancel_monoid M]
-
-@[to_additive] lemma left_cancel_eq_one {a : M} (h : a * a = a) : a = 1 :=
-mul_left_cancel (show a * a = a * 1, by rwa mul_one)
-
-@[to_additive] lemma eq_one_left_cancel {a : M} (h : a = a * a) : a = 1 :=
-mul_left_cancel (show a * a = a * 1, by rwa [mul_one, eq_comm])
-=======
 variables {M : Type u} [left_cancel_monoid M] {a b : M}
 
 @[simp, to_additive] lemma mul_right_eq_self : a * b = a ↔ b = 1 :=
@@ -139,24 +130,11 @@
 
 @[simp, to_additive] lemma self_eq_mul_right : a = a * b ↔ b = 1 :=
 eq_comm.trans mul_right_eq_self
->>>>>>> 57cd5ef1
 
 end left_cancel_monoid
 
 section right_cancel_monoid
 
-<<<<<<< HEAD
-variables {M : Type u} [right_cancel_monoid M]
-
-@[to_additive] lemma right_cancel_eq_one {a : M} (h : a * a = a) : a = 1 :=
-mul_right_cancel (show a * a = 1 * a, by rwa one_mul)
-
-@[to_additive] lemma eq_one_right_cancel {a : M} (h : a = a * a) : a = 1 :=
-mul_right_cancel (show a * a = 1 * a, by rwa [one_mul, eq_comm])
-
-end right_cancel_monoid
-
-=======
 variables {M : Type u} [right_cancel_monoid M] {a b : M}
 
 @[simp, to_additive] lemma mul_left_eq_self : a * b = b ↔ a = 1 :=
@@ -193,7 +171,6 @@
 
 end div_inv_monoid
 
->>>>>>> 57cd5ef1
 section group
 variables {G : Type u} [group G] {a b c : G}
 
